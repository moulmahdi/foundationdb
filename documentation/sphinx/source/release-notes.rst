#############
Release Notes
#############

6.2.16
======

<<<<<<< HEAD
Performance
-----------

* Reverse range reads could read too much data from disk, resulting in poor performance relative to forward range reads. `(PR #2650) <https://github.com/apple/foundationdb./pull/2650>`_.
=======
Fixes
-----

* Storage servers could fail to advance their version correctly in response to empty commits. `(PR #2617) <https://github.com/apple/foundationdb/pull/2617>`_.
>>>>>>> 27f4549a

6.2.15
======

Fixes
-----

* TLS throttling could block legitimate connections. `(PR #2575) <https://github.com/apple/foundationdb/pull/2575>`_.

6.2.14
======

Fixes
-----

* Data distribution was prioritizing shard merges too highly. `(PR #2562) <https://github.com/apple/foundationdb/pull/2562>`_.
* Status would incorrectly mark clusters as having no fault tolerance. `(PR #2562) <https://github.com/apple/foundationdb/pull/2562>`_.
* A proxy could run out of memory if disconnected from the cluster for too long. `(PR #2562) <https://github.com/apple/foundationdb/pull/2562>`_.

6.2.13
======

Performance
-----------

* Optimized the commit path the proxies to significantly reduce commit latencies in large clusters. `(PR #2536) <https://github.com/apple/foundationdb/pull/2536>`_.
* Data distribution could create temporarily untrackable shards which could not be split if they became hot. `(PR #2546) <https://github.com/apple/foundationdb/pull/2546>`_.

6.2.12
======

Performance
-----------

* Throttle TLS connect attempts from misconfigured clients. `(PR #2529) <https://github.com/apple/foundationdb/pull/2529>`_.
* Reduced master recovery times in large clusters. `(PR #2430) <https://github.com/apple/foundationdb/pull/2430>`_.
* Improved performance while a remote region is catching up. `(PR #2527) <https://github.com/apple/foundationdb/pull/2527>`_.
* The data distribution algorithm does a better job preventing hot shards while recovering from machine failures. `(PR #2526) <https://github.com/apple/foundationdb/pull/2526>`_.

Fixes
-----

* Improve the reliability of a ``kill`` command from ``fdbcli``. `(PR #2512) <https://github.com/apple/foundationdb/pull/2512>`_.
* The ``--traceclock`` parameter to fdbserver incorrectly had no effect. `(PR #2420) <https://github.com/apple/foundationdb/pull/2420>`_.
* Clients could throw an internal error during ``commit`` if client buggification was enabled. `(PR #2427) <https://github.com/apple/foundationdb/pull/2427>`_.
* Backup and DR agent transactions which update and clean up status had an unnecessarily high conflict rate. `(PR #2483) <https://github.com/apple/foundationdb/pull/2483>`_.
* The slow task profiler used an unsafe call to get a timestamp in its signal handler that could lead to rare crashes. `(PR #2515) <https://github.com/apple/foundationdb/pull/2515>`_.

6.2.11
======

Fixes
-----

* Clients could hang indefinitely on reads if all storage servers holding a keyrange were removed from a cluster since the last time the client read a key in the range. `(PR #2377) <https://github.com/apple/foundationdb/pull/2377>`_.
* In rare scenarios, status could falsely report no replicas remain of some data. `(PR #2380) <https://github.com/apple/foundationdb/pull/2380>`_.
* Latency band tracking could fail to configure correctly after a recovery or upon process startup. `(PR #2371) <https://github.com/apple/foundationdb/pull/2371>`_.

6.2.10
======

Fixes
-----

* ``backup_agent`` crashed on startup. `(PR #2356) <https://github.com/apple/foundationdb/pull/2356>`_.

6.2.9
=====

Fixes
-----

* Small clusters using specific sets of process classes could cause the data distributor to be continuously killed and re-recruited. `(PR #2344) <https://github.com/apple/foundationdb/pull/2344>`_.
* The data distributor and ratekeeper could be recruited on non-optimal processes. `(PR #2344) <https://github.com/apple/foundationdb/pull/2344>`_.
* A ``kill`` command from ``fdbcli`` could take a long time before being executed by a busy process. `(PR #2339) <https://github.com/apple/foundationdb/pull/2339>`_.
* Committing transactions larger than 1 MB could cause the proxy to stall for up to a second. `(PR #2350) <https://github.com/apple/foundationdb/pull/2350>`_.
* Transaction timeouts would use memory for the entire duration of the timeout, regardless of whether the transaction had been destroyed. `(PR #2353) <https://github.com/apple/foundationdb/pull/2353>`_.

6.2.8
=====

Fixes
-----

* Significantly improved the rate at which the transaction logs in a remote region can pull data from the primary region. `(PR #2307) <https://github.com/apple/foundationdb/pull/2307>`_ `(PR #2323) <https://github.com/apple/foundationdb/pull/2323>`_.
* The ``system_kv_size_bytes`` status field could report a size much larger than the actual size of the system keyspace. `(PR #2305) <https://github.com/apple/foundationdb/pull/2305>`_.

6.2.7
=====

Performance
-----------

* A new transaction log spilling implementation is now the default.  Write bandwidth and latency will no longer degrade during storage server or remote region failures. `(PR #1731) <https://github.com/apple/foundationdb/pull/1731>`_.
* Storage servers will locally throttle incoming read traffic when they are falling behind. `(PR #1447) <https://github.com/apple/foundationdb/pull/1477>`_.
* Use CRC32 checksum for SQLite pages. `(PR #1582) <https://github.com/apple/foundationdb/pull/1582>`_.
* Added a 96-byte fast allocator, so storage queue nodes use less memory. `(PR #1336) <https://github.com/apple/foundationdb/pull/1336>`_.
* Improved network performance when sending large packets. `(PR #1684) <https://github.com/apple/foundationdb/pull/1684>`_.
* Spilled data can be consumed from transaction logs more quickly and with less overhead. `(PR #1584) <https://github.com/apple/foundationdb/pull/1584>`_.
* Clients no longer talk to the cluster controller for failure monitoring information.  `(PR #1640) <https://github.com/apple/foundationdb/pull/1640>`_.
* Reduced the number of connection monitoring messages between clients and servers. `(PR #1768) <https://github.com/apple/foundationdb/pull/1768>`_.
* Close connections which have been idle for a long period of time. `(PR #1768) <https://github.com/apple/foundationdb/pull/1768>`_.
* Each client connects to exactly one coordinator, and at most five proxies. `(PR #1909) <https://github.com/apple/foundationdb/pull/1909>`_.
* Ratekeeper will throttle traffic when too many storage servers are not making versions durable fast enough. `(PR #1784) <https://github.com/apple/foundationdb/pull/1784>`_.
* Storage servers recovering a memory storage engine will abort recovery if the cluster is already healthy.  `(PR #1713) <https://github.com/apple/foundationdb/pull/1713>`_.
* Improved how the data distribution algorithm balances data across teams of storage servers. `(PR #1785) <https://github.com/apple/foundationdb/pull/1785>`_.
* Lowered the priority for data distribution team removal, to avoid prioritizing team removal work over splitting shards. `(PR #1853) <https://github.com/apple/foundationdb/pull/1853>`_.
* Made the storage cache eviction policy configurable, and added an LRU policy. `(PR #1506) <https://github.com/apple/foundationdb/pull/1506>`_.
* Improved the speed of recoveries on large clusters at ``log_version >= 4``. `(PR #1729) <https://github.com/apple/foundationdb/pull/1729>`_.
* Log routers will prefer to peek from satellites at ``log_version >= 4``. `(PR #1795) <https://github.com/apple/foundationdb/pull/1795>`_.
* In clusters using a region configuration, clients will read from the remote region if all of the servers in the primary region are overloaded. [6.2.3] `(PR #2019) <https://github.com/apple/foundationdb/pull/2019>`_.
* Significantly improved the rate at which the transaction logs in a remote region can pull data from the primary region. [6.2.4] `(PR #2101) <https://github.com/apple/foundationdb/pull/2101>`_.
* Raised the data distribution priority of splitting shards because delaying splits can cause hot write shards. [6.2.6] `(PR #2234) <https://github.com/apple/foundationdb/pull/2234>`_.

Fixes
-----

* During an upgrade, the multi-version client now persists database default options and transaction options that aren't reset on retry (e.g. transaction timeout). In order for these options to function correctly during an upgrade, a 6.2 or later client should be used as the primary client. `(PR #1767) <https://github.com/apple/foundationdb/pull/1767>`_.
* If a cluster is upgraded during an ``onError`` call, the cluster could return a ``cluster_version_changed`` error. `(PR #1734) <https://github.com/apple/foundationdb/pull/1734>`_.
* Data distribution will now pick a random destination when merging shards in the ``\xff`` keyspace. This avoids an issue with backup where the write-heavy mutation log shards could concentrate on a single process that has less data than everybody else. `(PR #1916) <https://github.com/apple/foundationdb/pull/1916>`_.
* Setting ``--machine_id`` (or ``-i``) for an ``fdbserver`` process now sets ``locality_machineid`` in addition to ``locality_zoneid``. `(PR #1928) <https://github.com/apple/foundationdb/pull/1928>`_.
* File descriptors opened by clients and servers set close-on-exec, if available on the platform. `(PR #1581) <https://github.com/apple/foundationdb/pull/1581>`_.
* ``fdbrestore`` commands other than ``start`` required a default cluster file to be found but did not actually use it. `(PR #1912) <https://github.com/apple/foundationdb/pull/1912>`_.
* Unneeded network connections were not being closed because peer reference counts were handled improperly. `(PR #1768) <https://github.com/apple/foundationdb/pull/1768>`_.
* In very rare scenarios, master recovery would restart because system metadata was loaded incorrectly. `(PR #1919) <https://github.com/apple/foundationdb/pull/1919>`_.
* Ratekeeper will aggressively throttle when unable to fetch the list of storage servers for a considerable period of time. `(PR #1858) <https://github.com/apple/foundationdb/pull/1858>`_.
* Proxies could become overloaded when all storage servers on a team fail. [6.2.1] `(PR #1976) <https://github.com/apple/foundationdb/pull/1976>`_.
* Proxies could start too few transactions if they didn't receive get read version requests frequently enough. [6.2.3] `(PR #1999) <https://github.com/apple/foundationdb/pull/1999>`_.
* The ``fileconfigure`` command in ``fdbcli`` could fail with an unknown error if the file did not contain a valid JSON object. `(PR #2017) <https://github.com/apple/foundationdb/pull/2017>`_.
* Configuring regions would fail with an internal error if the cluster contained storage servers that didn't set a datacenter ID. `(PR #2017) <https://github.com/apple/foundationdb/pull/2017>`_.
* Clients no longer prefer reading from servers with the same zone ID, because it could create hot shards. [6.2.3] `(PR #2019) <https://github.com/apple/foundationdb/pull/2019>`_.
* Data distribution could fail to start if any storage servers had misconfigured locality information. This problem could persist even after the offending storage servers were removed or fixed. [6.2.5] `(PR #2110) <https://github.com/apple/foundationdb/pull/2110>`_.
* Data distribution was running at too high of a priority, which sometimes caused other roles on the same process to stall. [6.2.5] `(PR #2170) <https://github.com/apple/foundationdb/pull/2170>`_.
* Loading a 6.1 or newer ``fdb_c`` library as a secondary client using the multi-version client could lead to an infinite recursion when run with API versions older than 610. [6.2.5] `(PR #2169) <https://github.com/apple/foundationdb/pull/2169>`_
* Using C API functions that were removed in 6.1 when using API version 610 or above now results in a compilation error. [6.2.5] `(PR #2169) <https://github.com/apple/foundationdb/pull/2169>`_
* Coordinator changes could fail to complete if the database wasn't allowing any transactions to start. [6.2.6] `(PR #2191) <https://github.com/apple/foundationdb/pull/2191>`_
* Status would report incorrect fault tolerance metrics when a remote region was configured and the primary region lost a storage replica. [6.2.6] `(PR #2230) <https://github.com/apple/foundationdb/pull/2230>`_
* The cluster would not change to a new set of satellite transaction logs when they become available in a better satellite location. [6.2.6] `(PR #2241) <https://github.com/apple/foundationdb/pull/2241>`_.
* The existence of ``proxy`` or ``resolver`` class processes prevented ``stateless`` class processes from being recruited as proxies or resolvers. [6.2.6] `(PR #2241) <https://github.com/apple/foundationdb/pull/2241>`_.
* The cluster controller could become saturated in clusters with large numbers of connected clients using TLS. [6.2.6] `(PR #2252) <https://github.com/apple/foundationdb/pull/2252>`_.
* Backup and DR would not share a mutation stream if they were started on different versions of FoundationDB. Either backup or DR must be restarted to resolve this issue. [6.2.6] `(PR #2202) <https://github.com/apple/foundationdb/pull/2202>`_.
* Don't track batch priority GRV requests in latency bands. [6.2.7] `(PR #2279) <https://github.com/apple/foundationdb/pull/2279>`_.
* Transaction log processes used twice their normal memory when switching spill types. [6.2.7] `(PR #2256) <https://github.com/apple/foundationdb/pull/2256>`_.
* Under certain conditions, cross region replication could stall for 10 minute periods. [6.2.7] `(PR #1818) <https://github.com/apple/foundationdb/pull/1818>`_ `(PR #2276) <https://github.com/apple/foundationdb/pull/2276>`_.
* When dropping a remote region from the configuration after processes in the region have failed, data distribution would create teams from the dead servers for one minute. [6.2.7] `(PR #2286) <https://github.com/apple/foundationdb/pull/1818>`_.

Status
------

* Added ``run_loop_busy`` to the ``processes`` section to record the fraction of time the run loop is busy. `(PR #1760) <https://github.com/apple/foundationdb/pull/1760>`_.
* Added ``cluster.page_cache`` section to status. In this section, added two new statistics ``storage_hit_rate`` and ``log_hit_rate`` that indicate the fraction of recent page reads that were served by cache. `(PR #1823) <https://github.com/apple/foundationdb/pull/1823>`_.
* Added transaction start counts by priority to ``cluster.workload.transactions``. The new counters are named ``started_immediate_priority``, ``started_default_priority``, and ``started_batch_priority``. `(PR #1836) <https://github.com/apple/foundationdb/pull/1836>`_.
* Remove ``cluster.datacenter_version_difference`` and replace it with ``cluster.datacenter_lag`` that has subfields ``versions`` and ``seconds``. `(PR #1800) <https://github.com/apple/foundationdb/pull/1800>`_.
* Added ``local_rate`` to the ``roles`` section to record the throttling rate of the local ratekeeper `(PR #1712) <http://github.com/apple/foundationdb/pull/1712>`_.
* Renamed ``cluster.fault_tolerance`` fields ``max_machines_without_losing_availability`` and ``max_machines_without_losing_data`` to ``max_zones_without_losing_availability`` and ``max_zones_without_losing_data`` `(PR #1925) <https://github.com/apple/foundationdb/pull/1925>`_.
* ``fdbcli`` status now reports the configured zone count. The fault tolerance is now reported in terms of the number of zones unless machine IDs are being used as zone IDs. `(PR #1924) <https://github.com/apple/foundationdb/pull/1924>`_.
* ``connected_clients`` is now only a sample of the connected clients, rather than a complete list. `(PR #1902) <https://github.com/apple/foundationdb/pull/1902>`_.
* Added ``max_protocol_clients`` to the ``supported_versions`` section, which provides a sample of connected clients which cannot connect to any higher protocol version. `(PR #1902) <https://github.com/apple/foundationdb/pull/1902>`_.
* Clients which connect without specifying their supported versions are tracked as an ``Unknown`` version in the ``supported_versions`` section. [6.2.2] `(PR #1990) <https://github.com/apple/foundationdb/pull/1990>`_.
* Add ``coordinator`` to the list of roles that can be reported for a process. [6.2.3] `(PR #2006) <https://github.com/apple/foundationdb/pull/2006>`_.
* Added ``worst_durability_lag_storage_server`` and ``limiting_durability_lag_storage_server`` to  the ``cluster.qos`` section, each with subfields ``versions`` and ``seconds``. These report the durability lag values being used by ratekeeper to potentially limit the transaction rate. [6.2.3] `(PR #2003) <https://github.com/apple/foundationdb/pull/2003>`_.
* Added ``worst_data_lag_storage_server`` and ``limiting_data_lag_storage_server`` to  the ``cluster.qos`` section, each with subfields ``versions`` and ``seconds``. These are meant to replace ``worst_version_lag_storage_server`` and ``limiting_version_lag_storage_server``, which are now deprecated. [6.2.3] `(PR #2003) <https://github.com/apple/foundationdb/pull/2003>`_.
* Added ``system_kv_size_bytes`` to the ``cluster.data`` section to record the size of the system keyspace. [6.2.5] `(PR #2170) <https://github.com/apple/foundationdb/pull/2170>`_.

Bindings
--------

* API version updated to 620. See the :ref:`API version upgrade guide <api-version-upgrade-guide-620>` for upgrade details.
* Add a transaction size limit as both a database option and a transaction option. `(PR #1725) <https://github.com/apple/foundationdb/pull/1725>`_.
* Added a new API to get the approximated transaction size before commit, e.g., ``fdb_transaction_get_approximate_size`` in the C binding. `(PR #1756) <https://github.com/apple/foundationdb/pull/1756>`_.
* C: ``fdb_future_get_version`` has been renamed to ``fdb_future_get_int64``. `(PR #1756) <https://github.com/apple/foundationdb/pull/1756>`_.
* C: Applications linking to ``libfdb_c`` can now use ``pkg-config foundationdb-client`` or ``find_package(FoundationDB-Client ...)`` (for cmake) to get the proper flags for compiling and linking. `(PR #1636) <https://github.com/apple/foundationdb/pull/1636>`_.
* Go: The Go bindings now require Go version 1.11 or later.
* Go: Finalizers could run too early leading to undefined behavior. `(PR #1451) <https://github.com/apple/foundationdb/pull/1451>`_.
* Added a transaction option to control the field length of keys and values in debug transaction logging in order to avoid truncation. `(PR #1844) <https://github.com/apple/foundationdb/pull/1844>`_.
* Added a transaction option to control the whether ``get_addresses_for_key`` includes a port in the address. This will be deprecated in api version 700, and addresses will include ports by default. [6.2.4] `(PR #2060) <https://github.com/apple/foundationdb/pull/2060>`_.
* Python: ``Versionstamp`` comparisons didn't work in Python 3. [6.2.4] `(PR #2089) <https://github.com/apple/foundationdb/pull/2089>`_.

Features
--------

* Added the ``cleanup`` command to ``fdbbackup`` which can be used to remove orphaned backups or DRs. [6.2.5] `(PR #2170) <https://github.com/apple/foundationdb/pull/2170>`_.
* Added the ability to configure ``satellite_logs`` by satellite location. This will overwrite the region configure of ``satellite_logs`` if both are present. [6.2.6] `(PR #2241) <https://github.com/apple/foundationdb/pull/2241>`_.

Other Changes
-------------

* Added the primitives for FDB backups based on disk snapshots. This provides an ability to take a cluster level backup based on disk level snapshots of the storage, tlogs and coordinators. `(PR #1733) <https://github.com/apple/foundationdb/pull/1733>`_.
* Foundationdb now uses the flatbuffers serialization format for all network messages. `(PR 1090) <https://github.com/apple/foundationdb/pull/1090>`_.
* Clients will throw ``transaction_too_old`` when attempting to read if ``setVersion`` was called with a version smaller than the smallest read version obtained from the cluster. This is a protection against reading from the wrong cluster in multi-cluster scenarios. `(PR #1413) <https://github.com/apple/foundationdb/pull/1413>`_.
* Trace files are now ordered lexicographically. This means that the filename format for trace files has changed. `(PR #1828) <https://github.com/apple/foundationdb/pull/1828>`_.
* Improved ``TransactionMetrics`` log events by adding a random UID to distinguish multiple open connections, a flag to identify internal vs. client connections, and logging of rates and roughness in addition to total count for several metrics. `(PR #1808) <https://github.com/apple/foundationdb/pull/1808>`_.
* FoundationDB can now be built with clang and libc++ on Linux. `(PR #1666) <https://github.com/apple/foundationdb/pull/1666>`_.
* Added experimental framework to run C and Java clients in simulator. `(PR #1678) <https://github.com/apple/foundationdb/pull/1678>`_.
* Added new network options for client buggify which will randomly throw expected exceptions in the client. This is intended to be used for client testing. `(PR #1417) <https://github.com/apple/foundationdb/pull/1417>`_.
* Added ``--cache_memory`` parameter for ``fdbserver`` processes to control the amount of memory dedicated to caching pages read from disk. `(PR #1889) <https://github.com/apple/foundationdb/pull/1889>`_.
* Added ``MakoWorkload``, used as a benchmark to do performance testing of FDB. `(PR #1586) <https://github.com/apple/foundationdb/pull/1586>`_.
* ``fdbserver`` now accepts a comma separated list of public and listen addresses. `(PR #1721) <https://github.com/apple/foundationdb/pull/1721>`_.
* ``CAUSAL_READ_RISKY`` has been enhanced to further reduce the chance of causally inconsistent reads. Existing users of ``CAUSAL_READ_RISKY`` may see increased GRV latency if proxies are distantly located from logs. `(PR #1841) <https://github.com/apple/foundationdb/pull/1841>`_.
* ``CAUSAL_READ_RISKY`` can be turned on for all transactions using a database option. `(PR #1841) <https://github.com/apple/foundationdb/pull/1841>`_.
* Added a ``no_wait`` option to the ``fdbcli`` exclude command to avoid blocking. `(PR #1852) <https://github.com/apple/foundationdb/pull/1852>`_.
* Idle clusters will fsync much less frequently. `(PR #1697) <https://github.com/apple/foundationdb/pull/1697>`_.
* CMake is now the official build system. The Makefile based build system is deprecated.
* The incompatible client list in status (``cluster.incompatible_connections``) may now spuriously include clients that use the multi-version API to try connecting to the cluster at multiple versions.

Fixes only impacting 6.2.0+
---------------------------

* Clients could crash when closing connections with incompatible servers. [6.2.1] `(PR #1976) <https://github.com/apple/foundationdb/pull/1976>`_.
* Do not close idle network connections with incompatible servers. [6.2.1] `(PR #1976) <https://github.com/apple/foundationdb/pull/1976>`_.
* In status, ``max_protocol_clients`` were incorrectly added to the ``connected_clients`` list. [6.2.2] `(PR #1990) <https://github.com/apple/foundationdb/pull/1990>`_.
* Ratekeeper ignores the (default 5 second) MVCC window when controlling on durability lag. [6.2.3] `(PR #2012) <https://github.com/apple/foundationdb/pull/2012>`_.
* The macOS client was not compatible with a Linux server. [6.2.3] `(PR #2045) <https://github.com/apple/foundationdb/pull/2045>`_.
* Incompatible clients would continually reconnect with coordinators. [6.2.3] `(PR #2048) <https://github.com/apple/foundationdb/pull/2048>`_.
* Connections were being closed as idle when there were still unreliable requests waiting for a response. [6.2.3] `(PR #2048) <https://github.com/apple/foundationdb/pull/2048>`_.
* The cluster controller would saturate its CPU for a few seconds when sending configuration information to all of the worker processes. [6.2.4] `(PR #2086) <https://github.com/apple/foundationdb/pull/2086>`_.
* The data distributor would build all possible team combinations if it was tracking an unhealthy server with less than 10 teams. [6.2.4] `(PR #2099) <https://github.com/apple/foundationdb/pull/2099>`_.
* The cluster controller could crash if a coordinator was unreachable when compiling cluster status. [6.2.4] `(PR #2065) <https://github.com/apple/foundationdb/pull/2065>`_.
* A storage server could crash if it took longer than 10 minutes to fetch a key range from another server. [6.2.5] `(PR #2170) <https://github.com/apple/foundationdb/pull/2170>`_.
* Excluding or including servers would restart the data distributor. [6.2.5] `(PR #2170) <https://github.com/apple/foundationdb/pull/2170>`_.
* The data distributor could read invalid memory when estimating database size. [6.2.6] `(PR #2225) <https://github.com/apple/foundationdb/pull/2225>`_.
* Status could incorrectly report that backup and DR were not sharing a mutation stream. [6.2.7] `(PR #2274) <https://github.com/apple/foundationdb/pull/2274>`_.

Earlier release notes
---------------------
* :doc:`6.1 (API Version 610) </old-release-notes/release-notes-610>`
* :doc:`6.0 (API Version 600) </old-release-notes/release-notes-600>`
* :doc:`5.2 (API Version 520) </old-release-notes/release-notes-520>`
* :doc:`5.1 (API Version 510) </old-release-notes/release-notes-510>`
* :doc:`5.0 (API Version 500) </old-release-notes/release-notes-500>`
* :doc:`4.6 (API Version 460) </old-release-notes/release-notes-460>`
* :doc:`4.5 (API Version 450) </old-release-notes/release-notes-450>`
* :doc:`4.4 (API Version 440) </old-release-notes/release-notes-440>`
* :doc:`4.3 (API Version 430) </old-release-notes/release-notes-430>`
* :doc:`4.2 (API Version 420) </old-release-notes/release-notes-420>`
* :doc:`4.1 (API Version 410) </old-release-notes/release-notes-410>`
* :doc:`4.0 (API Version 400) </old-release-notes/release-notes-400>`
* :doc:`3.0 (API Version 300) </old-release-notes/release-notes-300>`
* :doc:`2.0 (API Version 200) </old-release-notes/release-notes-200>`
* :doc:`1.0 (API Version 100) </old-release-notes/release-notes-100>`
* :doc:`Beta 3 (API Version 23) </old-release-notes/release-notes-023>`
* :doc:`Beta 2 (API Version 22) </old-release-notes/release-notes-022>`
* :doc:`Beta 1 (API Version 21) </old-release-notes/release-notes-021>`
* :doc:`Alpha 6 (API Version 16) </old-release-notes/release-notes-016>`
* :doc:`Alpha 5 (API Version 14) </old-release-notes/release-notes-014>`<|MERGE_RESOLUTION|>--- conflicted
+++ resolved
@@ -5,17 +5,15 @@
 6.2.16
 ======
 
-<<<<<<< HEAD
 Performance
 -----------
 
 * Reverse range reads could read too much data from disk, resulting in poor performance relative to forward range reads. `(PR #2650) <https://github.com/apple/foundationdb./pull/2650>`_.
-=======
+
 Fixes
 -----
 
 * Storage servers could fail to advance their version correctly in response to empty commits. `(PR #2617) <https://github.com/apple/foundationdb/pull/2617>`_.
->>>>>>> 27f4549a
 
 6.2.15
 ======
