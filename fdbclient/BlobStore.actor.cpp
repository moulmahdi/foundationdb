--- conflicted
+++ resolved
@@ -226,9 +226,7 @@
 }
 
 ACTOR Future<bool> bucketExists_impl(Reference<BlobStoreEndpoint> b, std::string bucket) {
-<<<<<<< HEAD
-=======
-	Void _ = wait(b->requestRateRead->getAllowance(1));
+	wait(b->requestRateRead->getAllowance(1));
 
 	std::string resource = std::string("/") + bucket;
 	HTTP::Headers headers;
@@ -242,8 +240,7 @@
 }
 
 ACTOR Future<bool> objectExists_impl(Reference<BlobStoreEndpoint> b, std::string bucket, std::string object) {
->>>>>>> 2a0d9cd6
-	Void _ = wait(b->requestRateRead->getAllowance(1));
+	wait(b->requestRateRead->getAllowance(1));
 
 	std::string resource = std::string("/") + bucket;
 	HTTP::Headers headers;
