/*
 * CommitProxyInterface.h
 *
 * This source file is part of the FoundationDB open source project
 *
 * Copyright 2013-2022 Apple Inc. and the FoundationDB project authors
 *
 * Licensed under the Apache License, Version 2.0 (the "License");
 * you may not use this file except in compliance with the License.
 * You may obtain a copy of the License at
 *
 *     http://www.apache.org/licenses/LICENSE-2.0
 *
 * Unless required by applicable law or agreed to in writing, software
 * distributed under the License is distributed on an "AS IS" BASIS,
 * WITHOUT WARRANTIES OR CONDITIONS OF ANY KIND, either express or implied.
 * See the License for the specific language governing permissions and
 * limitations under the License.
 */

#ifndef FDBCLIENT_COMMITPROXYINTERFACE_H
#define FDBCLIENT_COMMITPROXYINTERFACE_H
#pragma once

#include <utility>
#include <vector>

#include "fdbclient/FDBTypes.h"
#include "fdbclient/StorageServerInterface.h"
#include "fdbclient/CommitTransaction.h"
#include "fdbclient/TagThrottle.actor.h"
#include "fdbclient/GlobalConfig.h"
#include "fdbclient/VersionVector.h"

#include "fdbrpc/Stats.h"
#include "fdbrpc/TimedRequest.h"
#include "GrvProxyInterface.h"

struct CommitProxyInterface {
	constexpr static FileIdentifier file_identifier = 8954922;
	enum { LocationAwareLoadBalance = 1 };
	enum { AlwaysFresh = 1 };

	Optional<Key> processId;
	bool provisional;
	PublicRequestStream<struct CommitTransactionRequest> commit;
	PublicRequestStream<struct GetReadVersionRequest>
	    getConsistentReadVersion; // Returns a version which (1) is committed, and (2) is >= the latest version reported
	                              // committed (by a commit response) when this request was sent
	                              //   (at some point between when this request is sent and when its response is
	                              //   received, the latest version reported committed)
	PublicRequestStream<struct GetKeyServerLocationsRequest> getKeyServersLocations;
	RequestStream<struct GetStorageServerRejoinInfoRequest> getStorageServerRejoinInfo;

	RequestStream<ReplyPromise<Void>> waitFailure;

	RequestStream<struct TxnStateRequest> txnState;
	RequestStream<struct GetHealthMetricsRequest> getHealthMetrics;
	RequestStream<struct ProxySnapRequest> proxySnapReq;
	RequestStream<struct ExclusionSafetyCheckRequest> exclusionSafetyCheckReq;
	RequestStream<struct GetDDMetricsRequest> getDDMetrics;

	UID id() const { return commit.getEndpoint().token; }
	std::string toString() const { return id().shortString(); }
	bool operator==(CommitProxyInterface const& r) const { return id() == r.id(); }
	bool operator!=(CommitProxyInterface const& r) const { return id() != r.id(); }
	NetworkAddress address() const { return commit.getEndpoint().getPrimaryAddress(); }
	NetworkAddressList addresses() const { return commit.getEndpoint().addresses; }

	template <class Archive>
	void serialize(Archive& ar) {
		serializer(ar, processId, provisional, commit);
		if (Archive::isDeserializing) {
			getConsistentReadVersion =
			    PublicRequestStream<struct GetReadVersionRequest>(commit.getEndpoint().getAdjustedEndpoint(1));
			getKeyServersLocations =
			    PublicRequestStream<struct GetKeyServerLocationsRequest>(commit.getEndpoint().getAdjustedEndpoint(2));
			getStorageServerRejoinInfo =
			    RequestStream<struct GetStorageServerRejoinInfoRequest>(commit.getEndpoint().getAdjustedEndpoint(3));
			waitFailure = RequestStream<ReplyPromise<Void>>(commit.getEndpoint().getAdjustedEndpoint(4));
			txnState = RequestStream<struct TxnStateRequest>(commit.getEndpoint().getAdjustedEndpoint(5));
			getHealthMetrics =
			    RequestStream<struct GetHealthMetricsRequest>(commit.getEndpoint().getAdjustedEndpoint(6));
			proxySnapReq = RequestStream<struct ProxySnapRequest>(commit.getEndpoint().getAdjustedEndpoint(7));
			exclusionSafetyCheckReq =
			    RequestStream<struct ExclusionSafetyCheckRequest>(commit.getEndpoint().getAdjustedEndpoint(8));
			getDDMetrics = RequestStream<struct GetDDMetricsRequest>(commit.getEndpoint().getAdjustedEndpoint(9));
		}
	}

	void initEndpoints() {
		std::vector<std::pair<FlowReceiver*, TaskPriority>> streams;
		streams.push_back(commit.getReceiver(TaskPriority::ReadSocket));
		streams.push_back(getConsistentReadVersion.getReceiver(TaskPriority::ReadSocket));
		streams.push_back(getKeyServersLocations.getReceiver(
		    TaskPriority::ReadSocket)); // priority lowered to TaskPriority::DefaultEndpoint on the proxy
		streams.push_back(getStorageServerRejoinInfo.getReceiver(TaskPriority::ProxyStorageRejoin));
		streams.push_back(waitFailure.getReceiver());
		streams.push_back(txnState.getReceiver());
		streams.push_back(getHealthMetrics.getReceiver());
		streams.push_back(proxySnapReq.getReceiver());
		streams.push_back(exclusionSafetyCheckReq.getReceiver());
		streams.push_back(getDDMetrics.getReceiver());
		FlowTransport::transport().addEndpoints(streams);
	}
};

// ClientDBInfo is all the information needed by a database client to access the database
// It is returned (and kept up to date) by the OpenDatabaseRequest interface of ClusterInterface
struct ClientDBInfo {
	constexpr static FileIdentifier file_identifier = 5355080;
	UID id; // Changes each time anything else changes
	std::vector<GrvProxyInterface> grvProxies;
	std::vector<CommitProxyInterface> commitProxies;
	Optional<CommitProxyInterface>
	    firstCommitProxy; // not serialized, used for commitOnFirstProxy when the commit proxies vector has been shrunk
	Optional<Value> forward;
	std::vector<VersionHistory> history;

	TenantMode tenantMode;

	ClientDBInfo() {}

	bool operator==(ClientDBInfo const& r) const { return id == r.id; }
	bool operator!=(ClientDBInfo const& r) const { return id != r.id; }

	template <class Archive>
	void serialize(Archive& ar) {
		if constexpr (!is_fb_function<Archive>) {
			ASSERT(ar.protocolVersion().isValid());
		}
		serializer(ar, grvProxies, commitProxies, id, forward, history, tenantMode);
	}
};

struct CommitID {
	constexpr static FileIdentifier file_identifier = 14254927;
	Version version; // returns invalidVersion if transaction conflicts
	uint16_t txnBatchId;
	Optional<Value> metadataVersion;
	Optional<Standalone<VectorRef<int>>> conflictingKRIndices;

	template <class Ar>
	void serialize(Ar& ar) {
		serializer(ar, version, txnBatchId, metadataVersion, conflictingKRIndices);
	}

	CommitID() : version(invalidVersion), txnBatchId(0) {}
	CommitID(Version version,
	         uint16_t txnBatchId,
	         const Optional<Value>& metadataVersion,
	         const Optional<Standalone<VectorRef<int>>>& conflictingKRIndices = Optional<Standalone<VectorRef<int>>>())
	  : version(version), txnBatchId(txnBatchId), metadataVersion(metadataVersion),
	    conflictingKRIndices(conflictingKRIndices) {}
};

struct CommitTransactionRequest : TimedRequest {
	constexpr static FileIdentifier file_identifier = 93948;
	enum { FLAG_IS_LOCK_AWARE = 0x1, FLAG_FIRST_IN_BATCH = 0x2 };

	bool isLockAware() const { return (flags & FLAG_IS_LOCK_AWARE) != 0; }
	bool firstInBatch() const { return (flags & FLAG_FIRST_IN_BATCH) != 0; }

	Arena arena;
	SpanContext spanContext;
	CommitTransactionRef transaction;
	ReplyPromise<CommitID> reply;
	uint32_t flags;
	Optional<UID> debugID;
	Optional<ClientTrCommitCostEstimation> commitCostEstimation;
	Optional<TagSet> tagSet;

	TenantInfo tenantInfo;

	CommitTransactionRequest() : CommitTransactionRequest(SpanContext()) {}
	CommitTransactionRequest(SpanContext const& context) : spanContext(context), flags(0) {}

	bool verify() const { return tenantInfo.hasAuthorizedTenant(); }

	template <class Ar>
	void serialize(Ar& ar) {
		serializer(
		    ar, transaction, reply, arena, flags, debugID, commitCostEstimation, tagSet, spanContext, tenantInfo);
	}
};

static inline int getBytes(CommitTransactionRequest const& r) {
	// SOMEDAY: Optimize
	// return r.arena.getSize(); // NOT correct because arena can be shared!
	int total = sizeof(r);
	for (auto m = r.transaction.mutations.begin(); m != r.transaction.mutations.end(); ++m)
		total += m->expectedSize() + CLIENT_KNOBS->PROXY_COMMIT_OVERHEAD_BYTES;
	for (auto i = r.transaction.read_conflict_ranges.begin(); i != r.transaction.read_conflict_ranges.end(); ++i)
		total += i->expectedSize();
	for (auto i = r.transaction.write_conflict_ranges.begin(); i != r.transaction.write_conflict_ranges.end(); ++i)
		total += i->expectedSize();
	return total;
}

struct GetReadVersionReply : public BasicLoadBalancedReply {
	constexpr static FileIdentifier file_identifier = 15709388;
	Version version;
	bool locked;
	Optional<Value> metadataVersion;
	int64_t midShardSize = 0;
	bool rkDefaultThrottled = false;
	bool rkBatchThrottled = false;

	TransactionTagMap<ClientTagThrottleLimits> tagThrottleInfo;

	VersionVector ssVersionVectorDelta;
	UID proxyId; // GRV proxy ID to detect old GRV proxies at client side

	GetReadVersionReply() : version(invalidVersion), locked(false) {}

	template <class Ar>
	void serialize(Ar& ar) {
		serializer(ar,
		           BasicLoadBalancedReply::processBusyTime,
		           version,
		           locked,
		           metadataVersion,
		           tagThrottleInfo,
		           midShardSize,
		           rkDefaultThrottled,
		           rkBatchThrottled,
		           ssVersionVectorDelta,
		           proxyId);
	}
};

struct GetReadVersionRequest : TimedRequest {
	constexpr static FileIdentifier file_identifier = 838566;
	enum {
		PRIORITY_SYSTEM_IMMEDIATE =
		    15 << 24, // Highest possible priority, always executed even if writes are otherwise blocked
		PRIORITY_DEFAULT = 8 << 24,
		PRIORITY_BATCH = 1 << 24
	};
	enum {
		FLAG_USE_MIN_KNOWN_COMMITTED_VERSION = 4,
		FLAG_USE_PROVISIONAL_PROXIES = 2,
		FLAG_CAUSAL_READ_RISKY = 1,
		FLAG_PRIORITY_MASK = PRIORITY_SYSTEM_IMMEDIATE,
	};

	SpanContext spanContext;
	uint32_t transactionCount;
	uint32_t flags;
	TransactionPriority priority;

	TransactionTagMap<uint32_t> tags;

	Optional<UID> debugID;
	ReplyPromise<GetReadVersionReply> reply;

	Version maxVersion; // max version in the client's version vector cache

	GetReadVersionRequest() : transactionCount(1), flags(0), maxVersion(invalidVersion) {}
	GetReadVersionRequest(SpanContext spanContext,
	                      uint32_t transactionCount,
	                      TransactionPriority priority,
	                      Version maxVersion,
	                      uint32_t flags = 0,
	                      TransactionTagMap<uint32_t> tags = TransactionTagMap<uint32_t>(),
	                      Optional<UID> debugID = Optional<UID>())
	  : spanContext(spanContext), transactionCount(transactionCount), flags(flags), priority(priority), tags(tags),
	    debugID(debugID), maxVersion(maxVersion) {
		flags = flags & ~FLAG_PRIORITY_MASK;
		switch (priority) {
		case TransactionPriority::BATCH:
			flags |= PRIORITY_BATCH;
			break;
		case TransactionPriority::DEFAULT:
			flags |= PRIORITY_DEFAULT;
			break;
		case TransactionPriority::IMMEDIATE:
			flags |= PRIORITY_SYSTEM_IMMEDIATE;
			break;
		default:
			ASSERT(false);
		}
	}

	bool verify() const { return true; }

	bool operator<(GetReadVersionRequest const& rhs) const { return priority < rhs.priority; }

	template <class Ar>
	void serialize(Ar& ar) {
		serializer(ar, transactionCount, flags, tags, debugID, reply, spanContext, maxVersion);

		if (ar.isDeserializing) {
			if ((flags & PRIORITY_SYSTEM_IMMEDIATE) == PRIORITY_SYSTEM_IMMEDIATE) {
				priority = TransactionPriority::IMMEDIATE;
			} else if ((flags & PRIORITY_DEFAULT) == PRIORITY_DEFAULT) {
				priority = TransactionPriority::DEFAULT;
			} else if ((flags & PRIORITY_BATCH) == PRIORITY_BATCH) {
				priority = TransactionPriority::BATCH;
			} else {
				priority = TransactionPriority::DEFAULT;
			}
		}
	}
};

struct GetKeyServerLocationsReply {
	constexpr static FileIdentifier file_identifier = 10636023;
	Arena arena;
	TenantMapEntry tenantEntry;
	std::vector<std::pair<KeyRangeRef, std::vector<StorageServerInterface>>> results;

	// if any storage servers in results have a TSS pair, that mapping is in here
	std::vector<std::pair<UID, StorageServerInterface>> resultsTssMapping;

	// maps storage server interfaces (captured in "results") to the tags of
	// their corresponding storage servers
	// @note this map allows the client to identify the latest commit versions
	// of storage servers (the version vector, which captures the latest commit
	// versions of storage servers, identifies storage servers by their tags).
	std::vector<std::pair<UID, Tag>> resultsTagMapping;

	template <class Ar>
	void serialize(Ar& ar) {
		serializer(ar, results, resultsTssMapping, tenantEntry, arena, resultsTagMapping);
	}
};

struct GetKeyServerLocationsRequest {
	constexpr static FileIdentifier file_identifier = 9144680;
	Arena arena;
<<<<<<< HEAD
	SpanID spanContext;
	TenantInfo tenant;
=======
	SpanContext spanContext;
	Optional<TenantNameRef> tenant;
>>>>>>> 408c0cf1
	KeyRef begin;
	Optional<KeyRef> end;
	int limit;
	bool reverse;
	ReplyPromise<GetKeyServerLocationsReply> reply;

	// This version is used to specify the minimum metadata version a proxy must have in order to declare that
	// a tenant is not present. If the metadata version is lower, the proxy must wait in case the tenant gets
	// created. If latestVersion is specified, then the proxy will wait until it is sure that it has received
	// updates from other proxies before answering.
	Version minTenantVersion;

	GetKeyServerLocationsRequest() : limit(0), reverse(false), minTenantVersion(latestVersion) {}
<<<<<<< HEAD
	GetKeyServerLocationsRequest(SpanID spanContext,
	                             TenantInfo const& tenant,
=======
	GetKeyServerLocationsRequest(SpanContext spanContext,
	                             Optional<TenantNameRef> const& tenant,
>>>>>>> 408c0cf1
	                             KeyRef const& begin,
	                             Optional<KeyRef> const& end,
	                             int limit,
	                             bool reverse,
	                             Version minTenantVersion,
	                             Arena const& arena)
	  : arena(arena), spanContext(spanContext), tenant(tenant), begin(begin), end(end), limit(limit), reverse(reverse),
	    minTenantVersion(minTenantVersion) {}

	bool verify() const { return tenant.hasAuthorizedTenant(); }

	template <class Ar>
	void serialize(Ar& ar) {
		serializer(ar, begin, end, limit, reverse, reply, spanContext, tenant, minTenantVersion, arena);
	}
};

struct GetRawCommittedVersionReply {
	constexpr static FileIdentifier file_identifier = 1314732;
	Optional<UID> debugID;
	Version version;
	bool locked;
	Optional<Value> metadataVersion;
	Version minKnownCommittedVersion;
	VersionVector ssVersionVectorDelta;

	GetRawCommittedVersionReply()
	  : debugID(Optional<UID>()), version(invalidVersion), locked(false), metadataVersion(Optional<Value>()),
	    minKnownCommittedVersion(invalidVersion) {}

	template <class Ar>
	void serialize(Ar& ar) {
		serializer(ar, debugID, version, locked, metadataVersion, minKnownCommittedVersion, ssVersionVectorDelta);
	}
};

struct GetRawCommittedVersionRequest {
	constexpr static FileIdentifier file_identifier = 12954034;
	SpanContext spanContext;
	Optional<UID> debugID;
	ReplyPromise<GetRawCommittedVersionReply> reply;
	Version maxVersion; // max version in the grv proxy's version vector cache

	explicit GetRawCommittedVersionRequest(SpanContext spanContext,
	                                       Optional<UID> const& debugID = Optional<UID>(),
	                                       Version maxVersion = invalidVersion)
	  : spanContext(spanContext), debugID(debugID), maxVersion(maxVersion) {}
	explicit GetRawCommittedVersionRequest() : spanContext(), debugID(), maxVersion(invalidVersion) {}

	template <class Ar>
	void serialize(Ar& ar) {
		serializer(ar, debugID, reply, spanContext, maxVersion);
	}
};

struct GetStorageServerRejoinInfoReply {
	constexpr static FileIdentifier file_identifier = 9469225;
	Version version;
	Tag tag;
	Optional<Tag> newTag;
	bool newLocality;
	std::vector<std::pair<Version, Tag>> history;

	template <class Ar>
	void serialize(Ar& ar) {
		serializer(ar, version, tag, newTag, newLocality, history);
	}
};

struct GetStorageServerRejoinInfoRequest {
	constexpr static FileIdentifier file_identifier = 994279;
	UID id;
	Optional<Value> dcId;
	ReplyPromise<GetStorageServerRejoinInfoReply> reply;

	GetStorageServerRejoinInfoRequest() {}
	explicit GetStorageServerRejoinInfoRequest(UID const& id, Optional<Value> const& dcId) : id(id), dcId(dcId) {}

	template <class Ar>
	void serialize(Ar& ar) {
		serializer(ar, id, dcId, reply);
	}
};

struct TxnStateRequest {
	constexpr static FileIdentifier file_identifier = 15250781;
	Arena arena;
	VectorRef<KeyValueRef> data;
	Sequence sequence;
	bool last;
	std::vector<Endpoint> broadcastInfo;
	ReplyPromise<Void> reply;

	template <class Ar>
	void serialize(Ar& ar) {
		serializer(ar, data, sequence, last, broadcastInfo, reply, arena);
	}
};

struct GetHealthMetricsReply {
	constexpr static FileIdentifier file_identifier = 11544290;
	Standalone<StringRef> serialized;
	HealthMetrics healthMetrics;

	explicit GetHealthMetricsReply(const HealthMetrics& healthMetrics = HealthMetrics())
	  : healthMetrics(healthMetrics) {
		update(healthMetrics, true, true);
	}

	void update(const HealthMetrics& healthMetrics, bool detailedInput, bool detailedOutput) {
		this->healthMetrics.update(healthMetrics, detailedInput, detailedOutput);
		BinaryWriter bw(IncludeVersion());
		bw << this->healthMetrics;
		serialized = bw.toValue();
	}

	template <class Ar>
	void serialize(Ar& ar) {
		serializer(ar, serialized);
		if (ar.isDeserializing) {
			BinaryReader br(serialized, IncludeVersion());
			br >> healthMetrics;
		}
	}
};

struct GetHealthMetricsRequest {
	constexpr static FileIdentifier file_identifier = 11403900;
	ReplyPromise<struct GetHealthMetricsReply> reply;
	bool detailed;

	explicit GetHealthMetricsRequest(bool detailed = false) : detailed(detailed) {}

	template <class Ar>
	void serialize(Ar& ar) {
		serializer(ar, reply, detailed);
	}
};

struct GetDDMetricsReply {
	constexpr static FileIdentifier file_identifier = 7277713;
	Standalone<VectorRef<DDMetricsRef>> storageMetricsList;

	GetDDMetricsReply() {}

	template <class Ar>
	void serialize(Ar& ar) {
		serializer(ar, storageMetricsList);
	}
};

struct GetDDMetricsRequest {
	constexpr static FileIdentifier file_identifier = 14536812;
	KeyRange keys;
	int shardLimit;
	ReplyPromise<struct GetDDMetricsReply> reply;

	GetDDMetricsRequest() {}
	explicit GetDDMetricsRequest(KeyRange const& keys, const int shardLimit) : keys(keys), shardLimit(shardLimit) {}

	template <class Ar>
	void serialize(Ar& ar) {
		serializer(ar, keys, shardLimit, reply);
	}
};

struct ProxySnapRequest {
	constexpr static FileIdentifier file_identifier = 5427684;
	Arena arena;
	StringRef snapPayload; // command used to snapshot the data folder
	UID snapUID;
	ReplyPromise<Void> reply;
	Optional<UID> debugID;

	explicit ProxySnapRequest(Optional<UID> const& debugID = Optional<UID>()) : debugID(debugID) {}
	explicit ProxySnapRequest(StringRef snap, UID snapUID, Optional<UID> debugID = Optional<UID>())
	  : snapPayload(snap), snapUID(snapUID), debugID(debugID) {}

	template <class Ar>
	void serialize(Ar& ar) {
		serializer(ar, snapPayload, snapUID, reply, arena, debugID);
	}
};

struct ExclusionSafetyCheckReply {
	constexpr static FileIdentifier file_identifier = 11;
	bool safe;

	ExclusionSafetyCheckReply() : safe(false) {}
	explicit ExclusionSafetyCheckReply(bool safe) : safe(safe) {}

	template <class Ar>
	void serialize(Ar& ar) {
		serializer(ar, safe);
	}
};

struct ExclusionSafetyCheckRequest {
	constexpr static FileIdentifier file_identifier = 13852702;
	std::vector<AddressExclusion> exclusions;
	ReplyPromise<ExclusionSafetyCheckReply> reply;

	ExclusionSafetyCheckRequest() {}
	explicit ExclusionSafetyCheckRequest(std::vector<AddressExclusion> exclusions) : exclusions(exclusions) {}

	template <class Ar>
	void serialize(Ar& ar) {
		serializer(ar, exclusions, reply);
	}
};

#endif<|MERGE_RESOLUTION|>--- conflicted
+++ resolved
@@ -329,13 +329,8 @@
 struct GetKeyServerLocationsRequest {
 	constexpr static FileIdentifier file_identifier = 9144680;
 	Arena arena;
-<<<<<<< HEAD
-	SpanID spanContext;
+	SpanContext spanContext;
 	TenantInfo tenant;
-=======
-	SpanContext spanContext;
-	Optional<TenantNameRef> tenant;
->>>>>>> 408c0cf1
 	KeyRef begin;
 	Optional<KeyRef> end;
 	int limit;
@@ -349,13 +344,8 @@
 	Version minTenantVersion;
 
 	GetKeyServerLocationsRequest() : limit(0), reverse(false), minTenantVersion(latestVersion) {}
-<<<<<<< HEAD
-	GetKeyServerLocationsRequest(SpanID spanContext,
+	GetKeyServerLocationsRequest(SpanContext spanContext,
 	                             TenantInfo const& tenant,
-=======
-	GetKeyServerLocationsRequest(SpanContext spanContext,
-	                             Optional<TenantNameRef> const& tenant,
->>>>>>> 408c0cf1
 	                             KeyRef const& begin,
 	                             Optional<KeyRef> const& end,
 	                             int limit,
