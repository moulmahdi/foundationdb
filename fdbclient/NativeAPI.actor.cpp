/*
 * NativeAPI.actor.cpp
 *
 * This source file is part of the FoundationDB open source project
 *
 * Copyright 2013-2018 Apple Inc. and the FoundationDB project authors
 *
 * Licensed under the Apache License, Version 2.0 (the "License");
 * you may not use this file except in compliance with the License.
 * You may obtain a copy of the License at
 *
 *     http://www.apache.org/licenses/LICENSE-2.0
 *
 * Unless required by applicable law or agreed to in writing, software
 * distributed under the License is distributed on an "AS IS" BASIS,
 * WITHOUT WARRANTIES OR CONDITIONS OF ANY KIND, either express or implied.
 * See the License for the specific language governing permissions and
 * limitations under the License.
 */

#include "fdbclient/NativeAPI.actor.h"

#include <iterator>

#include "fdbclient/Atomic.h"
#include "fdbclient/ClusterInterface.h"
#include "fdbclient/CoordinationInterface.h"
#include "fdbclient/DatabaseContext.h"
#include "fdbclient/FailureMonitorClient.h"
#include "fdbclient/KeyRangeMap.h"
#include "fdbclient/Knobs.h"
#include "fdbclient/MasterProxyInterface.h"
#include "fdbclient/MonitorLeader.h"
#include "fdbclient/MutationList.h"
#include "fdbclient/StorageServerInterface.h"
#include "fdbclient/SystemData.h"
#include "fdbrpc/LoadBalance.h"
#include "fdbrpc/Net2FileSystem.h"
#include "fdbrpc/simulator.h"
#include "fdbrpc/TLSConnection.h"
#include "flow/ActorCollection.h"
#include "flow/DeterministicRandom.h"
#include "flow/Knobs.h"
#include "flow/Platform.h"
#include "flow/SystemMonitor.h"
#include "flow/UnitTest.h"

#if defined(CMAKE_BUILD) || !defined(WIN32)
#include "versions.h"
#endif

#ifdef WIN32
#define WIN32_LEAN_AND_MEAN
#include <Windows.h>
#undef min
#undef max
#else
#include <time.h>
#endif
#include "flow/actorcompiler.h" // This must be the last #include.

extern const char* getHGVersion();

using std::max;
using std::min;
using std::pair;

NetworkOptions networkOptions;
Reference<TLSOptions> tlsOptions;

static void initTLSOptions() {
	if (!tlsOptions) {
		tlsOptions = Reference<TLSOptions>(new TLSOptions());
	}
}

static const Key CLIENT_LATENCY_INFO_PREFIX = LiteralStringRef("client_latency/");
static const Key CLIENT_LATENCY_INFO_CTR_PREFIX = LiteralStringRef("client_latency_counter/");

Reference<StorageServerInfo> StorageServerInfo::getInterface( DatabaseContext *cx, StorageServerInterface const& ssi, LocalityData const& locality ) {
	auto it = cx->server_interf.find( ssi.id() );
	if( it != cx->server_interf.end() ) {
		if(it->second->interf.getVersion.getEndpoint().token != ssi.getVersion.getEndpoint().token) {
			if(it->second->interf.locality == ssi.locality) {
				//FIXME: load balance holds pointers to individual members of the interface, and this assignment will swap out the object they are
				//       pointing to. This is technically correct, but is very unnatural. We may want to refactor load balance to take an AsyncVar<Reference<Interface>>
				//       so that it is notified when the interface changes.
				it->second->interf = ssi;
			} else {
				it->second->notifyContextDestroyed();
				Reference<StorageServerInfo> loc( new StorageServerInfo(cx, ssi, locality) );
				cx->server_interf[ ssi.id() ] = loc.getPtr();
				return loc;
			}
		}

		return Reference<StorageServerInfo>::addRef( it->second );
	}

	Reference<StorageServerInfo> loc( new StorageServerInfo(cx, ssi, locality) );
	cx->server_interf[ ssi.id() ] = loc.getPtr();
	return loc;
}

void StorageServerInfo::notifyContextDestroyed() {
	cx = NULL;
}

StorageServerInfo::~StorageServerInfo() {
	if( cx ) {
		auto it = cx->server_interf.find( interf.id() );
		if( it != cx->server_interf.end() )
			cx->server_interf.erase( it );
		cx = NULL;
	}
}

std::string printable( const VectorRef<KeyValueRef>& val ) {
	std::string s;
	for(int i=0; i<val.size(); i++)
		s = s + printable(val[i].key) + format(":%d ",val[i].value.size());
	return s;
}

std::string printable( const KeyValueRef& val ) {
	return printable(val.key) + format(":%d ",val.value.size());
}

std::string printable( const VectorRef<StringRef>& val ) {
	std::string s;
	for(int i=0; i<val.size(); i++)
		s = s + printable(val[i]) + " ";
	return s;
}

std::string printable( const StringRef& val ) {
	return val.printable();
}

std::string printable( const std::string& str ) {
	return StringRef(str).printable();
}

std::string printable( const KeyRangeRef& range ) {
	return printable(range.begin) + " - " + printable(range.end);
}

int unhex( char c ) {
	if (c >= '0' && c <= '9')
		return c-'0';
	if (c >= 'a' && c <= 'f')
		return c-'a'+10;
	if (c >= 'A' && c <= 'F')
		return c-'A'+10;
	UNREACHABLE();
}

std::string unprintable( std::string const& val ) {
	std::string s;
	for(int i=0; i<val.size(); i++) {
		char c = val[i];
		if ( c == '\\' ) {
			if (++i == val.size()) ASSERT(false);
			if (val[i] == '\\') {
				s += '\\';
			} else if (val[i] == 'x') {
				if (i+2 >= val.size()) ASSERT(false);
				s += char((unhex(val[i+1])<<4) + unhex(val[i+2]));
				i += 2;
			} else
				ASSERT(false);
		} else
			s += c;
	}
	return s;
}

void DatabaseContext::validateVersion(Version version) {
	// Version could be 0 if the INITIALIZE_NEW_DATABASE option is set. In that case, it is illegal to perform any
	// reads. We throw client_invalid_operation because the caller didn't directly set the version, so the
	// version_invalid error might be confusing.
	if (version == 0) {
		throw client_invalid_operation();
	}
	if (switchable && version < minAcceptableReadVersion) {
		TEST(true); // Attempted to read a version lower than any this client has seen from the current cluster
		throw transaction_too_old();
	}

	ASSERT(version > 0 || version == latestVersion);
}

void validateOptionValue(Optional<StringRef> value, bool shouldBePresent) {
	if(shouldBePresent && !value.present())
		throw invalid_option_value();
	if(!shouldBePresent && value.present() && value.get().size() > 0)
		throw invalid_option_value();
}

void dumpMutations( const MutationListRef& mutations ) {
	for(auto m=mutations.begin(); m; ++m) {
		switch (m->type) {
			case MutationRef::SetValue: printf("  '%s' := '%s'\n", printable(m->param1).c_str(), printable(m->param2).c_str()); break;
			case MutationRef::AddValue: printf("  '%s' += '%s'", printable(m->param1).c_str(), printable(m->param2).c_str()); break;
			case MutationRef::ClearRange: printf("  Clear ['%s','%s')\n", printable(m->param1).c_str(), printable(m->param2).c_str()); break;
			default: printf("  Unknown mutation %d('%s','%s')\n", m->type, printable(m->param1).c_str(), printable(m->param2).c_str()); break;
		}
	}
}

template <> void addref( DatabaseContext* ptr ) { ptr->addref(); }
template <> void delref( DatabaseContext* ptr ) { ptr->delref(); }

ACTOR Future<Void> databaseLogger( DatabaseContext *cx ) {
	state double lastLogged = 0;
	loop {
		wait(delay(CLIENT_KNOBS->SYSTEM_MONITOR_INTERVAL, cx->taskID));
		TraceEvent ev("TransactionMetrics", cx->dbId);

		ev.detail("Elapsed", (lastLogged == 0) ? 0 : now() - lastLogged)
			.detail("Cluster", cx->cluster && cx->getConnectionFile() ? cx->getConnectionFile()->getConnectionString().clusterKeyName().toString() : "")
			.detail("Internal", cx->internal);

		cx->cc.logToTraceEvent(ev);

		ev.detail("MeanLatency", cx->latencies.mean())
			.detail("MedianLatency", cx->latencies.median())
			.detail("Latency90", cx->latencies.percentile(0.90))
			.detail("Latency98", cx->latencies.percentile(0.98))
			.detail("MaxLatency", cx->latencies.max())
			.detail("MeanRowReadLatency", cx->readLatencies.mean())
			.detail("MedianRowReadLatency", cx->readLatencies.median())
			.detail("MaxRowReadLatency", cx->readLatencies.max())
			.detail("MeanGRVLatency", cx->GRVLatencies.mean())
			.detail("MedianGRVLatency", cx->GRVLatencies.median())
			.detail("MaxGRVLatency", cx->GRVLatencies.max())
			.detail("MeanCommitLatency", cx->commitLatencies.mean())
			.detail("MedianCommitLatency", cx->commitLatencies.median())
			.detail("MaxCommitLatency", cx->commitLatencies.max())
			.detail("MeanMutationsPerCommit", cx->mutationsPerCommit.mean())
			.detail("MedianMutationsPerCommit", cx->mutationsPerCommit.median())
			.detail("MaxMutationsPerCommit", cx->mutationsPerCommit.max())
			.detail("MeanBytesPerCommit", cx->bytesPerCommit.mean())
			.detail("MedianBytesPerCommit", cx->bytesPerCommit.median())
			.detail("MaxBytesPerCommit", cx->bytesPerCommit.max());

		cx->latencies.clear();
		cx->readLatencies.clear();
		cx->GRVLatencies.clear();
		cx->commitLatencies.clear();
		cx->mutationsPerCommit.clear();
		cx->bytesPerCommit.clear();

		lastLogged = now();
	}
}

ACTOR static Future<Standalone<StringRef> > getSampleVersionStamp(Transaction *tr) {
	loop{
		try {
			tr->reset();
			tr->setOption(FDBTransactionOptions::PRIORITY_SYSTEM_IMMEDIATE);
			wait(success(tr->get(LiteralStringRef("\xff/StatusJsonTestKey62793"))));
			state Future<Standalone<StringRef> > vstamp = tr->getVersionstamp();
			tr->makeSelfConflicting();
			wait(tr->commit());
			Standalone<StringRef> val = wait(vstamp);
			return val;
		}
		catch (Error& e) {
			wait(tr->onError(e));
		}
	}
}

struct TrInfoChunk {
	ValueRef value;
	Key key;
};

ACTOR static Future<Void> transactionInfoCommitActor(Transaction *tr, std::vector<TrInfoChunk> *chunks) {
	state const Key clientLatencyAtomicCtr = CLIENT_LATENCY_INFO_CTR_PREFIX.withPrefix(fdbClientInfoPrefixRange.begin);
	state int retryCount = 0;
	loop{
		try {
			tr->reset();
			tr->setOption(FDBTransactionOptions::ACCESS_SYSTEM_KEYS);
			tr->setOption(FDBTransactionOptions::LOCK_AWARE);
			state Future<Standalone<StringRef> > vstamp = tr->getVersionstamp();
			int64_t numCommitBytes = 0;
			for (auto &chunk : *chunks) {
				tr->atomicOp(chunk.key, chunk.value, MutationRef::SetVersionstampedKey);
				numCommitBytes += chunk.key.size() + chunk.value.size() - 4; // subtract number of bytes of key that denotes verstion stamp index
			}
			tr->atomicOp(clientLatencyAtomicCtr, StringRef((uint8_t*)&numCommitBytes, 8), MutationRef::AddValue);
			wait(tr->commit());
			return Void();
		}
		catch (Error& e) {
			retryCount++;
			if (retryCount == 10)
				throw;
			wait(tr->onError(e));
		}
	}
}


ACTOR static Future<Void> delExcessClntTxnEntriesActor(Transaction *tr, int64_t clientTxInfoSizeLimit) {
	state const Key clientLatencyName = CLIENT_LATENCY_INFO_PREFIX.withPrefix(fdbClientInfoPrefixRange.begin);
	state const Key clientLatencyAtomicCtr = CLIENT_LATENCY_INFO_CTR_PREFIX.withPrefix(fdbClientInfoPrefixRange.begin);
	TraceEvent(SevInfo, "DelExcessClntTxnEntriesCalled");
	loop{
		try {
			tr->reset();
			tr->setOption(FDBTransactionOptions::ACCESS_SYSTEM_KEYS);
			tr->setOption(FDBTransactionOptions::LOCK_AWARE);
			Optional<Value> ctrValue = wait(tr->get(KeyRef(clientLatencyAtomicCtr), true));
			if (!ctrValue.present()) {
				TraceEvent(SevInfo, "NumClntTxnEntriesNotFound");
				return Void();
			}
			state int64_t txInfoSize = 0;
			ASSERT(ctrValue.get().size() == sizeof(int64_t));
			memcpy(&txInfoSize, ctrValue.get().begin(), ctrValue.get().size());
			if (txInfoSize < clientTxInfoSizeLimit)
				return Void();
			int getRangeByteLimit = (txInfoSize - clientTxInfoSizeLimit) < CLIENT_KNOBS->TRANSACTION_SIZE_LIMIT ? (txInfoSize - clientTxInfoSizeLimit) : CLIENT_KNOBS->TRANSACTION_SIZE_LIMIT;
			GetRangeLimits limit(CLIENT_KNOBS->ROW_LIMIT_UNLIMITED, getRangeByteLimit);
			Standalone<RangeResultRef> txEntries = wait(tr->getRange(KeyRangeRef(clientLatencyName, strinc(clientLatencyName)), limit));
			state int64_t numBytesToDel = 0;
			KeyRef endKey;
			for (auto &kv : txEntries) {
				endKey = kv.key;
				numBytesToDel += kv.key.size() + kv.value.size();
				if (txInfoSize - numBytesToDel <= clientTxInfoSizeLimit)
					break;
			}
			if (numBytesToDel) {
				tr->clear(KeyRangeRef(txEntries[0].key, strinc(endKey)));
				TraceEvent(SevInfo, "DeletingExcessCntTxnEntries").detail("BytesToBeDeleted", numBytesToDel);
				int64_t bytesDel = -numBytesToDel;
				tr->atomicOp(clientLatencyAtomicCtr, StringRef((uint8_t*)&bytesDel, 8), MutationRef::AddValue);
				wait(tr->commit());
			}
			if (txInfoSize - numBytesToDel <= clientTxInfoSizeLimit)
				return Void();
		}
		catch (Error& e) {
			wait(tr->onError(e));
		}
	}
}

// The reason for getting a pointer to DatabaseContext instead of a reference counted object is because reference counting will increment reference count for
// DatabaseContext which holds the future of this actor. This creates a cyclic reference and hence this actor and Database object will not be destroyed at all.
ACTOR static Future<Void> clientStatusUpdateActor(DatabaseContext *cx) {
	state const std::string clientLatencyName = CLIENT_LATENCY_INFO_PREFIX.withPrefix(fdbClientInfoPrefixRange.begin).toString();
	state Transaction tr;
	state std::vector<TrInfoChunk> commitQ;
	state int txBytes = 0;

	loop {
		try {
			ASSERT(cx->clientStatusUpdater.outStatusQ.empty());
			cx->clientStatusUpdater.inStatusQ.swap(cx->clientStatusUpdater.outStatusQ);
			// Split Transaction Info into chunks
			state std::vector<TrInfoChunk> trChunksQ;
			for (auto &entry : cx->clientStatusUpdater.outStatusQ) {
				auto &bw = entry.second;
				int64_t value_size_limit = BUGGIFY ? deterministicRandom()->randomInt(1e3, CLIENT_KNOBS->VALUE_SIZE_LIMIT) : CLIENT_KNOBS->VALUE_SIZE_LIMIT;
				int num_chunks = (bw.getLength() + value_size_limit - 1) / value_size_limit;
				std::string random_id = deterministicRandom()->randomAlphaNumeric(16);
				std::string user_provided_id = entry.first.size() ? entry.first + "/" : "";
				for (int i = 0; i < num_chunks; i++) {
					TrInfoChunk chunk;
					BinaryWriter chunkBW(Unversioned());
					chunkBW << bigEndian32(i+1) << bigEndian32(num_chunks);
					chunk.key = KeyRef(clientLatencyName + std::string(10, '\x00') + "/" + random_id + "/" + chunkBW.toValue().toString() + "/" + user_provided_id + std::string(4, '\x00'));
					int32_t pos = littleEndian32(clientLatencyName.size());
					memcpy(mutateString(chunk.key) + chunk.key.size() - sizeof(int32_t), &pos, sizeof(int32_t));
					if (i == num_chunks - 1) {
						chunk.value = ValueRef(static_cast<uint8_t *>(bw.getData()) + (i * value_size_limit), bw.getLength() - (i * value_size_limit));
					}
					else {
						chunk.value = ValueRef(static_cast<uint8_t *>(bw.getData()) + (i * value_size_limit), value_size_limit);
					}
					trChunksQ.push_back(std::move(chunk));
				}
			}

			// Commit the chunks splitting into different transactions if needed
			state int64_t dataSizeLimit = BUGGIFY ? deterministicRandom()->randomInt(200e3, 1.5 * CLIENT_KNOBS->TRANSACTION_SIZE_LIMIT) : 0.8 * CLIENT_KNOBS->TRANSACTION_SIZE_LIMIT;
			state std::vector<TrInfoChunk>::iterator tracking_iter = trChunksQ.begin();
			tr = Transaction(Database(Reference<DatabaseContext>::addRef(cx)));
			ASSERT(commitQ.empty() && (txBytes == 0));
			loop {
				state std::vector<TrInfoChunk>::iterator iter = tracking_iter;
				txBytes = 0;
				commitQ.clear();
				try {
					while (iter != trChunksQ.end()) {
						if (iter->value.size() + iter->key.size() + txBytes > dataSizeLimit) {
							wait(transactionInfoCommitActor(&tr, &commitQ));
							tracking_iter = iter;
							commitQ.clear();
							txBytes = 0;
						}
						commitQ.push_back(*iter);
						txBytes += iter->value.size() + iter->key.size();
						++iter;
					}
					if (!commitQ.empty()) {
						wait(transactionInfoCommitActor(&tr, &commitQ));
						commitQ.clear();
						txBytes = 0;
					}
					break;
				}
				catch (Error &e) {
					if (e.code() == error_code_transaction_too_large) {
						dataSizeLimit /= 2;
						ASSERT(dataSizeLimit >= CLIENT_KNOBS->VALUE_SIZE_LIMIT + CLIENT_KNOBS->KEY_SIZE_LIMIT);
					}
					else {
						TraceEvent(SevWarnAlways, "ClientTrInfoErrorCommit")
							.error(e)
							.detail("TxBytes", txBytes);
						commitQ.clear();
						txBytes = 0;
						throw;
					}
				}
			}
			cx->clientStatusUpdater.outStatusQ.clear();
			double clientSamplingProbability = std::isinf(cx->clientInfo->get().clientTxnInfoSampleRate) ? CLIENT_KNOBS->CSI_SAMPLING_PROBABILITY : cx->clientInfo->get().clientTxnInfoSampleRate;
			int64_t clientTxnInfoSizeLimit = cx->clientInfo->get().clientTxnInfoSizeLimit == -1 ? CLIENT_KNOBS->CSI_SIZE_LIMIT : cx->clientInfo->get().clientTxnInfoSizeLimit;
			if (!trChunksQ.empty() && deterministicRandom()->random01() < clientSamplingProbability)
				wait(delExcessClntTxnEntriesActor(&tr, clientTxnInfoSizeLimit));

			// tr is destructed because it hold a reference to DatabaseContext which creates a cycle mentioned above.
			// Hence destroy the transacation before sleeping to give a chance for the actor to be cleanedup if the Database is destroyed by the user.
			tr = Transaction();
			wait(delay(CLIENT_KNOBS->CSI_STATUS_DELAY));
		}
		catch (Error& e) {
			if (e.code() == error_code_actor_cancelled) {
				throw;
			}
			cx->clientStatusUpdater.outStatusQ.clear();
			TraceEvent(SevWarnAlways, "UnableToWriteClientStatus").error(e);
			// tr is destructed because it hold a reference to DatabaseContext which creates a cycle mentioned above.
			// Hence destroy the transacation before sleeping to give a chance for the actor to be cleanedup if the Database is destroyed by the user.
			tr = Transaction();
			wait(delay(10.0));
		}
	}
}

ACTOR static Future<Void> monitorMasterProxiesChange(Reference<AsyncVar<ClientDBInfo>> clientDBInfo, AsyncTrigger *triggerVar) {
	state vector< MasterProxyInterface > curProxies;
	curProxies = clientDBInfo->get().proxies;

	loop{
		wait(clientDBInfo->onChange());
		if (clientDBInfo->get().proxies != curProxies) {
			curProxies = clientDBInfo->get().proxies;
			triggerVar->trigger();
		}
	}
}

ACTOR static Future<HealthMetrics> getHealthMetricsActor(DatabaseContext *cx, bool detailed) {
	if (now() - cx->healthMetricsLastUpdated < CLIENT_KNOBS->AGGREGATE_HEALTH_METRICS_MAX_STALENESS) {
		if (detailed) {
			return cx->healthMetrics;
		}
		else {
			HealthMetrics result;
			result.update(cx->healthMetrics, false, false);
			return result;
		}
	}
	state bool sendDetailedRequest = detailed && now() - cx->detailedHealthMetricsLastUpdated >
		CLIENT_KNOBS->DETAILED_HEALTH_METRICS_MAX_STALENESS;
	loop {
		choose {
			when(wait(cx->onMasterProxiesChanged())) {}
			when(GetHealthMetricsReply rep =
				 wait(loadBalance(cx->getMasterProxies(false), &MasterProxyInterface::getHealthMetrics,
							 GetHealthMetricsRequest(sendDetailedRequest)))) {
				cx->healthMetrics.update(rep.healthMetrics, detailed, true);
				if (detailed) {
					cx->healthMetricsLastUpdated = now();
					cx->detailedHealthMetricsLastUpdated = now();
					return cx->healthMetrics;
				}
				else {
					cx->healthMetricsLastUpdated = now();
					HealthMetrics result;
					result.update(cx->healthMetrics, false, false);
					return result;
				}
			}
		}
	}
}

Future<HealthMetrics> DatabaseContext::getHealthMetrics(bool detailed = false) {
	return getHealthMetricsActor(this, detailed);
}
<<<<<<< HEAD

DatabaseContext::DatabaseContext(Reference<Cluster> cluster, Reference<AsyncVar<ClientDBInfo>> clientInfo,
                                 Future<Void> clientInfoMonitor, Standalone<StringRef> dbId, TaskPriority taskID,
                                 LocalityData const& clientLocality, bool enableLocalityLoadBalance, bool lockAware,
                                 int apiVersion, bool switchable)
  : cluster(cluster), clientInfo(clientInfo), clientInfoMonitor(clientInfoMonitor), dbId(dbId), taskID(taskID),
    clientLocality(clientLocality), enableLocalityLoadBalance(enableLocalityLoadBalance), lockAware(lockAware),
    apiVersion(apiVersion), switchable(switchable), provisional(false), transactionReadVersions(0),
    transactionLogicalReads(0), transactionPhysicalReads(0), transactionCommittedMutations(0),
    transactionCommittedMutationBytes(0), transactionsCommitStarted(0), transactionsCommitCompleted(0),
    transactionsTooOld(0), transactionsFutureVersions(0), transactionsNotCommitted(0), transactionsMaybeCommitted(0),
    transactionsResourceConstrained(0), transactionsProcessBehind(0), outstandingWatches(0), transactionTimeout(0.0),
    transactionMaxRetries(-1), latencies(1000), readLatencies(1000), commitLatencies(1000), GRVLatencies(1000),
    mutationsPerCommit(1000), bytesPerCommit(1000), mvCacheInsertLocation(0), healthMetricsLastUpdated(0),
    detailedHealthMetricsLastUpdated(0) {
=======
DatabaseContext::DatabaseContext(
	Reference<Cluster> cluster, Reference<AsyncVar<ClientDBInfo>> clientInfo, Future<Void> clientInfoMonitor,
	TaskPriority taskID, LocalityData const& clientLocality, bool enableLocalityLoadBalance, bool lockAware, bool internal, int apiVersion ) 
	: cluster(cluster), clientInfo(clientInfo), clientInfoMonitor(clientInfoMonitor), taskID(taskID), clientLocality(clientLocality), enableLocalityLoadBalance(enableLocalityLoadBalance),
	lockAware(lockAware), apiVersion(apiVersion), provisional(false), cc("TransactionMetrics"),
	transactionReadVersions("ReadVersions", cc), transactionLogicalReads("LogicalUncachedReads", cc), transactionPhysicalReads("PhysicalReadRequests", cc), 
	transactionCommittedMutations("CommittedMutations", cc), transactionCommittedMutationBytes("CommittedMutationBytes", cc), transactionsCommitStarted("CommitStarted", cc), 
	transactionsCommitCompleted("CommitCompleted", cc), transactionsTooOld("TooOld", cc), transactionsFutureVersions("FutureVersions", cc), 
	transactionsNotCommitted("NotCommitted", cc), transactionsMaybeCommitted("MaybeCommitted", cc), transactionsResourceConstrained("ResourceConstrained", cc), 
	transactionsProcessBehind("ProcessBehind", cc), transactionWaitsForFullRecovery("WaitsForFullRecovery", cc), outstandingWatches(0),
	latencies(1000), readLatencies(1000), commitLatencies(1000), GRVLatencies(1000), mutationsPerCommit(1000), bytesPerCommit(1000), mvCacheInsertLocation(0),
	healthMetricsLastUpdated(0), detailedHealthMetricsLastUpdated(0), internal(internal)
{
	dbId = deterministicRandom()->randomUniqueID();

>>>>>>> 4bebbb54
	metadataVersionCache.resize(CLIENT_KNOBS->METADATA_VERSION_CACHE_SIZE);
	maxOutstandingWatches = CLIENT_KNOBS->DEFAULT_MAX_OUTSTANDING_WATCHES;

	snapshotRywEnabled = apiVersionAtLeast(300) ? 1 : 0; 

	logger = databaseLogger( this );
	locationCacheSize = g_network->isSimulated() ?
			CLIENT_KNOBS->LOCATION_CACHE_EVICTION_SIZE_SIM :
			CLIENT_KNOBS->LOCATION_CACHE_EVICTION_SIZE;

	getValueSubmitted.init(LiteralStringRef("NativeAPI.GetValueSubmitted"));
	getValueCompleted.init(LiteralStringRef("NativeAPI.GetValueCompleted"));

	monitorMasterProxiesInfoChange = monitorMasterProxiesChange(clientInfo, &masterProxiesChangeTrigger);
	clientStatusUpdater.actor = clientStatusUpdateActor(this);
}

DatabaseContext::DatabaseContext( const Error &err ) : deferredError(err), cc("TransactionMetrics"),
	transactionReadVersions("ReadVersions", cc), transactionLogicalReads("LogicalUncachedReads", cc), transactionPhysicalReads("PhysicalReadRequests", cc), 
	transactionCommittedMutations("CommittedMutations", cc), transactionCommittedMutationBytes("CommittedMutationBytes", cc), transactionsCommitStarted("CommitStarted", cc), 
	transactionsCommitCompleted("CommitCompleted", cc), transactionsTooOld("TooOld", cc), transactionsFutureVersions("FutureVersions", cc), 
	transactionsNotCommitted("NotCommitted", cc), transactionsMaybeCommitted("MaybeCommitted", cc), transactionsResourceConstrained("ResourceConstrained", cc), 
	transactionsProcessBehind("ProcessBehind", cc), transactionWaitsForFullRecovery("WaitsForFullRecovery", cc), latencies(1000), readLatencies(1000), commitLatencies(1000), 
	GRVLatencies(1000), mutationsPerCommit(1000), bytesPerCommit(1000), 
	internal(false) {}

ACTOR static Future<Void> monitorClientInfo(Reference<AsyncVar<Optional<ClusterInterface>>> clusterInterface,
                                            Reference<AsyncVar<Reference<ClusterConnectionFile>>> asyncCcf,
                                            Reference<AsyncVar<ClientDBInfo>> outInfo,
                                            Reference<AsyncVar<int>> connectedCoordinatorsNumDelayed) {
	ASSERT(asyncCcf);
	loop {
		state Reference<ClusterConnectionFile> ccf = asyncCcf->get();
		state Future<Void> ccfChanged = asyncCcf->onChange();
		state Optional<double> incorrectTime;
		state Future<Void> leaderMon = ccf ? monitorLeader(ccf, clusterInterface) : Void();
		try {
			OpenDatabaseRequest req;
			req.knownClientInfoID = outInfo->get().id;
			req.supportedVersions = VectorRef<ClientVersionRef>(req.arena, networkOptions.supportedVersions);
			req.connectedCoordinatorsNum = connectedCoordinatorsNumDelayed->get();
			req.traceLogGroup = StringRef(req.arena, networkOptions.traceLogGroup);

			ClusterConnectionString fileConnectionString;
			if (ccf && !ccf->fileContentsUpToDate(fileConnectionString)) {
				req.issues.push_back_deep(req.arena, LiteralStringRef("incorrect_cluster_file_contents"));
				std::string connectionString = ccf->getConnectionString().toString();
				if(!incorrectTime.present()) {
					incorrectTime = now();
				}
				if(ccf->canGetFilename()) {
					// Don't log a SevWarnAlways initially to account for transient issues (e.g. someone else changing the file right before us)
					TraceEvent(now() - incorrectTime.get() > 300 ? SevWarnAlways : SevWarn, "IncorrectClusterFileContents")
						.detail("Filename", ccf->getFilename())
						.detail("ConnectionStringFromFile", fileConnectionString.toString())
						.detail("CurrentConnectionString", connectionString);
				}
			}
			else {
				incorrectTime = Optional<double>();
			}

			choose {
				when( ClientDBInfo ni = wait( clusterInterface->get().present() ? brokenPromiseToNever( clusterInterface->get().get().openDatabase.getReply( req ) ) : Never() ) ) {
					outInfo->set(ni);

					loop {
						TraceEvent("ClientInfoChange").detail("ChangeID", outInfo->get().id);
						if (outInfo->get().proxies.empty()) {
							TraceEvent("ClientInfo_NoProxiesReturned").detail("ChangeID", outInfo->get().id);
							break;
						} else if (!FlowTransport::transport().isClient()) {
							break;
						}

						state vector<Future<Void>> onProxyFailureVec;
						bool skipWaitForProxyFail = false;
						for (const auto& proxy : outInfo->get().proxies) {
							if (proxy.provisional) {
								skipWaitForProxyFail = true;
								break;
							}

							onProxyFailureVec.push_back(
						    IFailureMonitor::failureMonitor().onStateEqual(
						        proxy.getConsistentReadVersion.getEndpoint(), FailureStatus()) ||
						    IFailureMonitor::failureMonitor().onStateEqual(proxy.commit.getEndpoint(), FailureStatus()) ||
						    IFailureMonitor::failureMonitor().onStateEqual(
						        proxy.getKeyServersLocations.getEndpoint(), FailureStatus()) ||
						    IFailureMonitor::failureMonitor().onStateEqual(
						        proxy.getStorageServerRejoinInfo.getEndpoint(), FailureStatus()));
						}
						if (skipWaitForProxyFail) break;

<<<<<<< HEAD
					leaderMon = Void();
					wait(waitForAny(onProxyFailureVec) || ccfChanged);
=======
						leaderMon = Void();
						state Future<Void> anyFailures = waitForAny(onProxyFailureVec);
						wait(anyFailures || outInfo->onChange());
						if(anyFailures.isReady()) {
							leaderMon = ccf ? monitorLeader(ccf, clusterInterface) : Void();
							break;
						}
					}
>>>>>>> 4bebbb54
				}
				when( wait( clusterInterface->onChange() ) ) {
					if(clusterInterface->get().present())
						TraceEvent("ClientInfo_CCInterfaceChange").detail("CCID", clusterInterface->get().get().id());
				}
				when( wait( connectedCoordinatorsNumDelayed->onChange() ) ) {}
				when(wait(ccfChanged)) {}
			}
		} catch (Error& e) {
			TraceEvent(SevError, "MonitorClientInfoError")
			    .error(e)
			    .detail("ConnectionFile", ccf && ccf->canGetFilename() ? ccf->getFilename() : "")
			    .detail("ConnectionString", ccf ? ccf->getConnectionString().toString() : "");

			throw;
		}
	}
}

// Create database context and monitor the cluster status;
// Notify client when cluster info (e.g., cluster controller) changes
Database DatabaseContext::create(Reference<AsyncVar<Optional<ClusterInterface>>> clusterInterface, Reference<ClusterConnectionFile> connFile, LocalityData const& clientLocality) {
	Reference<AsyncVar<int>> connectedCoordinatorsNum(new AsyncVar<int>(0));
	Reference<AsyncVar<int>> connectedCoordinatorsNumDelayed(new AsyncVar<int>(0));
	Reference<Cluster> cluster(new Cluster(connFile, clusterInterface, connectedCoordinatorsNum));
	Reference<AsyncVar<ClientDBInfo>> clientInfo(new AsyncVar<ClientDBInfo>());
	Future<Void> clientInfoMonitor =
	    delayedAsyncVar(connectedCoordinatorsNum, connectedCoordinatorsNumDelayed,
	                    CLIENT_KNOBS->CHECK_CONNECTED_COORDINATOR_NUM_DELAY) ||
	    monitorClientInfo(clusterInterface, cluster->getConnectionFile(), clientInfo, connectedCoordinatorsNumDelayed);

	return Database(new DatabaseContext(cluster, clientInfo, clientInfoMonitor, TaskPriority::DefaultEndpoint, clientLocality, true, false, true));
}

<<<<<<< HEAD
Database DatabaseContext::create(Reference<AsyncVar<ClientDBInfo>> clientInfo, Future<Void> clientInfoMonitor,
                                 LocalityData clientLocality, bool enableLocalityLoadBalance, TaskPriority taskID,
                                 bool lockAware, int apiVersion, bool switchable) {
	return Database(new DatabaseContext(Reference<Cluster>(nullptr), clientInfo, clientInfoMonitor,
	                                    LiteralStringRef(""), taskID, clientLocality, enableLocalityLoadBalance,
	                                    lockAware, apiVersion, switchable));
=======
Database DatabaseContext::create(Reference<AsyncVar<ClientDBInfo>> clientInfo, Future<Void> clientInfoMonitor, LocalityData clientLocality, bool enableLocalityLoadBalance, TaskPriority taskID, bool lockAware, int apiVersion) {
	return Database( new DatabaseContext( Reference<Cluster>(nullptr), clientInfo, clientInfoMonitor, taskID, clientLocality, enableLocalityLoadBalance, lockAware, true, apiVersion ) );
>>>>>>> 4bebbb54
}

DatabaseContext::~DatabaseContext() {
	monitorMasterProxiesInfoChange.cancel();
	for(auto it = server_interf.begin(); it != server_interf.end(); it = server_interf.erase(it))
		it->second->notifyContextDestroyed();
	ASSERT_ABORT( server_interf.empty() );
	locationCache.insert( allKeys, Reference<LocationInfo>() );
}

pair<KeyRange,Reference<LocationInfo>> DatabaseContext::getCachedLocation( const KeyRef& key, bool isBackward ) {
	if( isBackward ) {
		auto range = locationCache.rangeContainingKeyBefore(key);
		return std::make_pair(range->range(), range->value());
	}
	else {
		auto range = locationCache.rangeContaining(key);
		return std::make_pair(range->range(), range->value());
	}
}

bool DatabaseContext::getCachedLocations( const KeyRangeRef& range, vector<std::pair<KeyRange,Reference<LocationInfo>>>& result, int limit, bool reverse ) {
	result.clear();

	auto begin = locationCache.rangeContaining(range.begin);
	auto end = locationCache.rangeContainingKeyBefore(range.end);

	loop {
		auto r = reverse ? end : begin;
		if (!r->value()){
			TEST(result.size()); // had some but not all cached locations
			result.clear();
			return false;
		}
		result.emplace_back(r->range() & range, r->value());
		if (result.size() == limit || begin == end) {
			break;
		}

		if(reverse)
			--end;
		else
			++begin;
	}

	return true;
}

Reference<LocationInfo> DatabaseContext::setCachedLocation( const KeyRangeRef& keys, const vector<StorageServerInterface>& servers ) {
	vector<Reference<ReferencedInterface<StorageServerInterface>>> serverRefs;
	serverRefs.reserve(servers.size());
	for(auto& interf : servers) {
		serverRefs.push_back( StorageServerInfo::getInterface( this, interf, clientLocality ) );
	}

	int maxEvictionAttempts = 100, attempts = 0;
	Reference<LocationInfo> loc = Reference<LocationInfo>( new LocationInfo(serverRefs) );
	while( locationCache.size() > locationCacheSize && attempts < maxEvictionAttempts) {
		TEST( true ); // NativeAPI storage server locationCache entry evicted
		attempts++;
		auto r = locationCache.randomRange();
		Key begin = r.begin(), end = r.end();  // insert invalidates r, so can't be passed a mere reference into it
		locationCache.insert( KeyRangeRef(begin, end), Reference<LocationInfo>() );
	}
	locationCache.insert( keys, loc );
	return std::move(loc);
}

void DatabaseContext::invalidateCache( const KeyRef& key, bool isBackward ) {
	if( isBackward )
		locationCache.rangeContainingKeyBefore(key)->value() = Reference<LocationInfo>();
	else
		locationCache.rangeContaining(key)->value() = Reference<LocationInfo>();
}

void DatabaseContext::invalidateCache( const KeyRangeRef& keys ) {
	auto rs = locationCache.intersectingRanges(keys);
	Key begin = rs.begin().begin(), end = rs.end().begin();  // insert invalidates rs, so can't be passed a mere reference into it
	locationCache.insert( KeyRangeRef(begin, end), Reference<LocationInfo>() );
}

Future<Void> DatabaseContext::onMasterProxiesChanged() {
	return this->masterProxiesChangeTrigger.onTrigger();
}

int64_t extractIntOption( Optional<StringRef> value, int64_t minValue, int64_t maxValue ) {
	validateOptionValue(value, true);
	if( value.get().size() != 8 ) {
		throw invalid_option_value();
	}

	int64_t passed = *((int64_t*)(value.get().begin()));
	if( passed > maxValue || passed < minValue ) {
		throw invalid_option_value();
	}

	return passed;
}

uint64_t extractHexOption( StringRef value ) {
	char* end;
	uint64_t id = strtoull( value.toString().c_str(), &end, 16 );
	if (*end)
		throw invalid_option_value();
	return id;
}

void DatabaseContext::setOption( FDBDatabaseOptions::Option option, Optional<StringRef> value) {
	int defaultFor = FDBDatabaseOptions::optionInfo.getMustExist(option).defaultFor;
	if (defaultFor >= 0) {
		ASSERT(FDBTransactionOptions::optionInfo.find((FDBTransactionOptions::Option)defaultFor) !=
		       FDBTransactionOptions::optionInfo.end());
		transactionDefaults.addOption((FDBTransactionOptions::Option)option, value.castTo<Standalone<StringRef>>());
	}
	else {
		switch(option) {
			case FDBDatabaseOptions::LOCATION_CACHE_SIZE:
				locationCacheSize = (int)extractIntOption(value, 0, std::numeric_limits<int>::max());
				break;
			case FDBDatabaseOptions::MACHINE_ID:
				clientLocality = LocalityData( clientLocality.processId(), value.present() ? Standalone<StringRef>(value.get()) : Optional<Standalone<StringRef>>(), clientLocality.machineId(), clientLocality.dcId() );
				if( clientInfo->get().proxies.size() )
					masterProxies = Reference<ProxyInfo>( new ProxyInfo( clientInfo->get().proxies, clientLocality ) );
				server_interf.clear();
				locationCache.insert( allKeys, Reference<LocationInfo>() );
				break;
			case FDBDatabaseOptions::MAX_WATCHES:
				maxOutstandingWatches = (int)extractIntOption(value, 0, CLIENT_KNOBS->ABSOLUTE_MAX_WATCHES);
				break;
			case FDBDatabaseOptions::DATACENTER_ID:
				clientLocality = LocalityData(clientLocality.processId(), clientLocality.zoneId(), clientLocality.machineId(), value.present() ? Standalone<StringRef>(value.get()) : Optional<Standalone<StringRef>>());
				if( clientInfo->get().proxies.size() )
					masterProxies = Reference<ProxyInfo>( new ProxyInfo( clientInfo->get().proxies, clientLocality ));
				server_interf.clear();
				locationCache.insert( allKeys, Reference<LocationInfo>() );
				break;
			case FDBDatabaseOptions::SNAPSHOT_RYW_ENABLE:
				validateOptionValue(value, false);
				snapshotRywEnabled++;
				break;
			case FDBDatabaseOptions::SNAPSHOT_RYW_DISABLE:
				validateOptionValue(value, false);
				snapshotRywEnabled--;
				break;
			default:
				break;
		}
	}
}

void DatabaseContext::addWatch() {
	if(outstandingWatches >= maxOutstandingWatches)
		throw too_many_watches();

	++outstandingWatches;
}

void DatabaseContext::removeWatch() {
	--outstandingWatches;
	ASSERT(outstandingWatches >= 0);
}

Future<Void> DatabaseContext::onConnected() {
	ASSERT(cluster);
	return cluster->onConnected();
}

ACTOR static Future<Void> switchConnectionFileImpl(Reference<ClusterConnectionFile> connFile, DatabaseContext* self) {
	TEST(true); // Switch connection file
	TraceEvent("SwitchConnectionFile")
	    .detail("ConnectionFile", connFile->canGetFilename() ? connFile->getFilename() : "")
	    .detail("ConnectionString", connFile->getConnectionString().toString());

	// Reset state from former cluster.
	self->masterProxies.clear();
	self->minAcceptableReadVersion = std::numeric_limits<Version>::max();
	self->invalidateCache(allKeys);
	self->cluster->getClusterInterface()->set({});

	self->cluster->getConnectionFile()->set(connFile);
	state Database db(Reference<DatabaseContext>::addRef(self));
	state Transaction tr(db);
	loop {
		tr.setOption(FDBTransactionOptions::READ_LOCK_AWARE);
		try {
			TraceEvent("SwitchConnectionFileAttemptingGRV");
			Version v = wait(tr.getReadVersion());
			TraceEvent("SwitchConnectionFileGotRV")
			    .detail("ReadVersion", v)
			    .detail("MinAcceptableReadVersion", self->minAcceptableReadVersion);
			ASSERT(self->minAcceptableReadVersion != std::numeric_limits<Version>::max());
			self->connectionFileChangedTrigger.trigger();
			return Void();
		} catch (Error& e) {
			TraceEvent("SwitchConnectionFileError").detail("Error", e.what());
			wait(tr.onError(e));
		}
	}
}

Reference<ClusterConnectionFile> DatabaseContext::getConnectionFile() {
	ASSERT(cluster);
	return cluster->getConnectionFile()->get();
}

Future<Void> DatabaseContext::switchConnectionFile(Reference<ClusterConnectionFile> standby) {
	ASSERT(switchable);
	return switchConnectionFileImpl(standby, this);
}

Future<Void> DatabaseContext::connectionFileChanged() {
	return connectionFileChangedTrigger.onTrigger();
}

Database Database::createDatabase( Reference<ClusterConnectionFile> connFile, int apiVersion, bool internal, LocalityData const& clientLocality, DatabaseContext *preallocatedDb ) {
	Reference<AsyncVar<int>> connectedCoordinatorsNum(new AsyncVar<int>(0)); // Number of connected coordinators for the client
	Reference<AsyncVar<int>> connectedCoordinatorsNumDelayed(new AsyncVar<int>(0));
	Reference<Cluster> cluster(new Cluster(connFile, connectedCoordinatorsNum, apiVersion));
	Reference<AsyncVar<ClientDBInfo>> clientInfo(new AsyncVar<ClientDBInfo>());
	Future<Void> clientInfoMonitor = delayedAsyncVar(connectedCoordinatorsNum, connectedCoordinatorsNumDelayed,
	                                                 CLIENT_KNOBS->CHECK_CONNECTED_COORDINATOR_NUM_DELAY) ||
	                                 monitorClientInfo(cluster->getClusterInterface(), cluster->getConnectionFile(),
	                                                   clientInfo, connectedCoordinatorsNumDelayed);

	DatabaseContext *db;
	if(preallocatedDb) {
<<<<<<< HEAD
		db = new (preallocatedDb)
		    DatabaseContext(cluster, clientInfo, clientInfoMonitor, LiteralStringRef(""), TaskPriority::DefaultEndpoint,
		                    clientLocality, true, false, apiVersion, /* switchable */ true);
	}
	else {
		db = new DatabaseContext(cluster, clientInfo, clientInfoMonitor, LiteralStringRef(""), TaskPriority::DefaultEndpoint,
		                         clientLocality, true, false, apiVersion, /* switchable */ true);
=======
		db = new (preallocatedDb) DatabaseContext(cluster, clientInfo, clientInfoMonitor, TaskPriority::DefaultEndpoint, clientLocality, true, false, internal, apiVersion);
	}
	else {
		db = new DatabaseContext(cluster, clientInfo, clientInfoMonitor, TaskPriority::DefaultEndpoint, clientLocality, true, false, internal, apiVersion);
>>>>>>> 4bebbb54
	}

	return Database(db);
}

Database Database::createDatabase( std::string connFileName, int apiVersion, bool internal, LocalityData const& clientLocality ) {
	Reference<ClusterConnectionFile> rccf = Reference<ClusterConnectionFile>(new ClusterConnectionFile(ClusterConnectionFile::lookupClusterFileName(connFileName).first));
	return Database::createDatabase(rccf, apiVersion, internal, clientLocality);
}

const UniqueOrderedOptionList<FDBTransactionOptions>& Database::getTransactionDefaults() const {
	ASSERT(db);
	return db->transactionDefaults;
}

extern IPAddress determinePublicIPAutomatically(ClusterConnectionString const& ccs);

Cluster::Cluster( Reference<ClusterConnectionFile> connFile,  Reference<AsyncVar<int>> connectedCoordinatorsNum, int apiVersion )
	: clusterInterface(new AsyncVar<Optional<ClusterInterface>>())
{
	init(connFile, true, connectedCoordinatorsNum, apiVersion);
}

Cluster::Cluster( Reference<ClusterConnectionFile> connFile,  Reference<AsyncVar<Optional<ClusterInterface>>> clusterInterface, Reference<AsyncVar<int>> connectedCoordinatorsNum)
	: clusterInterface(clusterInterface)
{
	init(connFile, true, connectedCoordinatorsNum);
}

void Cluster::init(Reference<ClusterConnectionFile> connFile, bool startClientInfoMonitor,
                   Reference<AsyncVar<int>> connectedCoordinatorsNum, int apiVersion) {
	connectionFile =
	    Reference<AsyncVar<Reference<ClusterConnectionFile>>>(new AsyncVar<Reference<ClusterConnectionFile>>());
	connectionFile->set(connFile);
	connected = clusterInterface->onChange();

	if(!g_network)
		throw network_not_setup();

	if(connFile) {
		if(networkOptions.traceDirectory.present() && !traceFileIsOpen()) {
			g_network->initMetrics();
			FlowTransport::transport().initMetrics();
			initTraceEventMetrics();

			auto publicIP = determinePublicIPAutomatically( connFile->getConnectionString() );
			selectTraceFormatter(networkOptions.traceFormat);
			openTraceFile(NetworkAddress(publicIP, ::getpid()), networkOptions.traceRollSize, networkOptions.traceMaxLogsSize, networkOptions.traceDirectory.get(), "trace", networkOptions.traceLogGroup);

			TraceEvent("ClientStart")
				.detail("SourceVersion", getHGVersion())
				.detail("Version", FDB_VT_VERSION)
				.detail("PackageName", FDB_VT_PACKAGE_NAME)
				.detail("ClusterFile", connFile->getFilename().c_str())
				.detail("ConnectionString", connFile->getConnectionString().toString())
				.detailf("ActualTime", "%lld", DEBUG_DETERMINISM ? 0 : time(NULL))
				.detail("ApiVersion", apiVersion)
				.detailf("ImageOffset", "%p", platform::getImageOffset())
				.trackLatest("ClientStart");

			initializeSystemMonitorMachineState(SystemMonitorMachineState(IPAddress(publicIP)));

			systemMonitor();
			uncancellable( recurring( &systemMonitor, CLIENT_KNOBS->SYSTEM_MONITOR_INTERVAL, TaskPriority::FlushTrace ) );
		}

		failMon = failureMonitorClient( clusterInterface, false );
	}
}

Cluster::~Cluster() {}

Reference<AsyncVar<Optional<struct ClusterInterface>>> Cluster::getClusterInterface() {
	return clusterInterface;
}

Future<Void> Cluster::onConnected() {
	return connected;
}

void setNetworkOption(FDBNetworkOptions::Option option, Optional<StringRef> value) {
	switch(option) {
		// SOMEDAY: If the network is already started, should these three throw an error?
		case FDBNetworkOptions::USE_OBJECT_SERIALIZER:
			networkOptions.useObjectSerializer = extractIntOption(value) != 0;
			break;
		case FDBNetworkOptions::TRACE_ENABLE:
			networkOptions.traceDirectory = value.present() ? value.get().toString() : "";
			break;
		case FDBNetworkOptions::TRACE_ROLL_SIZE:
			validateOptionValue(value, true);
			networkOptions.traceRollSize = extractIntOption(value, 0, std::numeric_limits<int64_t>::max());
			break;
		case FDBNetworkOptions::TRACE_MAX_LOGS_SIZE:
			validateOptionValue(value, true);
			networkOptions.traceMaxLogsSize = extractIntOption(value, 0, std::numeric_limits<int64_t>::max());
			break;
		case FDBNetworkOptions::TRACE_LOG_GROUP:
			if(value.present())
				networkOptions.traceLogGroup = value.get().toString();
			break;
		case FDBNetworkOptions::TRACE_FORMAT:
			validateOptionValue(value, true);
			networkOptions.traceFormat = value.get().toString();
			if (!validateTraceFormat(networkOptions.traceFormat)) {
				fprintf(stderr, "Unrecognized trace format: `%s'\n", networkOptions.traceFormat.c_str());
				throw invalid_option_value();
			}
			break;
		case FDBNetworkOptions::KNOB: {
			validateOptionValue(value, true);

			std::string optionValue = value.get().toString();
			TraceEvent("SetKnob").detail("KnobString", optionValue);

			size_t eq = optionValue.find_first_of('=');
			if(eq == optionValue.npos) {
				TraceEvent(SevWarnAlways, "InvalidKnobString").detail("KnobString", optionValue);
				throw invalid_option_value();
			}

			std::string knobName = optionValue.substr(0, eq);
			std::string knobValue = optionValue.substr(eq+1);
			if (!const_cast<FlowKnobs*>(FLOW_KNOBS)->setKnob( knobName, knobValue ) &&
				!const_cast<ClientKnobs*>(CLIENT_KNOBS)->setKnob( knobName, knobValue ))
			{
				TraceEvent(SevWarnAlways, "UnrecognizedKnob").detail("Knob", knobName.c_str());
				fprintf(stderr, "FoundationDB client ignoring unrecognized knob option '%s'\n", knobName.c_str());
			}
			break;
		}
		case FDBNetworkOptions::TLS_PLUGIN:
			validateOptionValue(value, true);
			break;
		case FDBNetworkOptions::TLS_CERT_PATH:
			validateOptionValue(value, true);
			initTLSOptions();
			tlsOptions->set_cert_file( value.get().toString() );
			break;
		case FDBNetworkOptions::TLS_CERT_BYTES:
			initTLSOptions();
			tlsOptions->set_cert_data( value.get().toString() );
			break;
		case FDBNetworkOptions::TLS_CA_PATH:
			validateOptionValue(value, true);
			initTLSOptions();
			tlsOptions->set_ca_file( value.get().toString() );
			break;
		case FDBNetworkOptions::TLS_CA_BYTES:
			validateOptionValue(value, true);
			initTLSOptions();
			tlsOptions->set_ca_data(value.get().toString());
			break;
		case FDBNetworkOptions::TLS_PASSWORD:
			validateOptionValue(value, true);
			initTLSOptions();
			tlsOptions->set_key_password(value.get().toString());
			break;
		case FDBNetworkOptions::TLS_KEY_PATH:
			validateOptionValue(value, true);
			initTLSOptions();
			tlsOptions->set_key_file( value.get().toString() );
			break;
		case FDBNetworkOptions::TLS_KEY_BYTES:
			validateOptionValue(value, true);
			initTLSOptions();
			tlsOptions->set_key_data( value.get().toString() );
			break;
		case FDBNetworkOptions::TLS_VERIFY_PEERS:
			validateOptionValue(value, true);
			initTLSOptions();
			try {
				tlsOptions->set_verify_peers({ value.get().toString() });
			} catch( Error& e ) {
				TraceEvent(SevWarnAlways, "TLSValidationSetError")
					.error( e )
					.detail("Input", value.get().toString() );
				throw invalid_option_value();
			}
			break;
		case FDBNetworkOptions::CLIENT_BUGGIFY_ENABLE:
			enableBuggify(true, BuggifyType::Client);
			break;
		case FDBNetworkOptions::CLIENT_BUGGIFY_DISABLE:
			enableBuggify(false, BuggifyType::Client);
			break;
		case FDBNetworkOptions::CLIENT_BUGGIFY_SECTION_ACTIVATED_PROBABILITY:
			validateOptionValue(value, true);
			clearBuggifySections(BuggifyType::Client);
			P_BUGGIFIED_SECTION_ACTIVATED[int(BuggifyType::Client)] = double(extractIntOption(value, 0, 100))/100.0;
			break;
		case FDBNetworkOptions::CLIENT_BUGGIFY_SECTION_FIRED_PROBABILITY:
			validateOptionValue(value, true);
			P_BUGGIFIED_SECTION_FIRES[int(BuggifyType::Client)] = double(extractIntOption(value, 0, 100))/100.0;
			break;
		case FDBNetworkOptions::DISABLE_CLIENT_STATISTICS_LOGGING:
			validateOptionValue(value, false);
			networkOptions.logClientInfo = false;
			break;
		case FDBNetworkOptions::SUPPORTED_CLIENT_VERSIONS:
		{
			// The multi-version API should be providing us these guarantees
			ASSERT(g_network);
			ASSERT(value.present());

			networkOptions.supportedVersions.resize(networkOptions.supportedVersions.arena(), 0);
			std::string versionString = value.get().toString();

			size_t index = 0;
			size_t nextIndex = 0;
			while(nextIndex != versionString.npos) {
				nextIndex = versionString.find(';', index);
				networkOptions.supportedVersions.push_back_deep(networkOptions.supportedVersions.arena(), ClientVersionRef(versionString.substr(index, nextIndex-index)));
				index = nextIndex + 1;
			}

			ASSERT(networkOptions.supportedVersions.size() > 0);

			break;
		}
		case FDBNetworkOptions::ENABLE_SLOW_TASK_PROFILING:
			validateOptionValue(value, false);
			networkOptions.slowTaskProfilingEnabled = true;
			break;
		default:
			break;
	}
}

void setupNetwork(uint64_t transportId, bool useMetrics) {
	if( g_network )
		throw network_already_setup();

	if (!networkOptions.logClientInfo.present())
		networkOptions.logClientInfo = true;

	g_network = newNet2(false, useMetrics || networkOptions.traceDirectory.present(), networkOptions.useObjectSerializer);
	FlowTransport::createInstance(true, transportId);
	Net2FileSystem::newFileSystem();

	initTLSOptions();

#ifndef TLS_DISABLED
	tlsOptions->register_network();
#endif
}

void runNetwork() {
	if(!g_network)
		throw network_not_setup();

	if(networkOptions.traceDirectory.present() && networkOptions.slowTaskProfilingEnabled) {
		setupSlowTaskProfiler();
	}

	g_network->run();

	if(networkOptions.traceDirectory.present())
		systemMonitor();
}

void stopNetwork() {
	if(!g_network)
		throw network_not_setup();

	g_network->stop();
	closeTraceFile();
}

Reference<ProxyInfo> DatabaseContext::getMasterProxies(bool useProvisionalProxies) {
	if (masterProxiesLastChange != clientInfo->get().id) {
		masterProxiesLastChange = clientInfo->get().id;
		masterProxies.clear();
		if( clientInfo->get().proxies.size() ) {
			masterProxies = Reference<ProxyInfo>( new ProxyInfo( clientInfo->get().proxies, clientLocality ));
			provisional = clientInfo->get().proxies[0].provisional;
		}
	}
	if(provisional && !useProvisionalProxies) {
		return Reference<ProxyInfo>();
	}
	return masterProxies;
}

//Actor which will wait until the MultiInterface<MasterProxyInterface> returned by the DatabaseContext cx is not NULL
ACTOR Future<Reference<ProxyInfo>> getMasterProxiesFuture(DatabaseContext *cx, bool useProvisionalProxies) {
	loop{
		Reference<ProxyInfo> proxies = cx->getMasterProxies(useProvisionalProxies);
		if (proxies)
			return proxies;
		wait( cx->onMasterProxiesChanged() );
	}
}

//Returns a future which will not be set until the ProxyInfo of this DatabaseContext is not NULL
Future<Reference<ProxyInfo>> DatabaseContext::getMasterProxiesFuture(bool useProvisionalProxies) {
	return ::getMasterProxiesFuture(this, useProvisionalProxies);
}

void GetRangeLimits::decrement( VectorRef<KeyValueRef> const& data ) {
	if( rows != CLIENT_KNOBS->ROW_LIMIT_UNLIMITED ) {
		ASSERT(data.size() <= rows);
		rows -= data.size();
	}

	minRows = std::max(0, minRows - data.size());

	if( bytes != CLIENT_KNOBS->BYTE_LIMIT_UNLIMITED )
		bytes = std::max( 0, bytes - (int)data.expectedSize() - (8-(int)sizeof(KeyValueRef))*data.size() );
}

void GetRangeLimits::decrement( KeyValueRef const& data ) {
	minRows = std::max(0, minRows - 1);
	if( rows != CLIENT_KNOBS->ROW_LIMIT_UNLIMITED )
		rows--;
	if( bytes != CLIENT_KNOBS->BYTE_LIMIT_UNLIMITED )
		bytes = std::max( 0, bytes - (int)8 - (int)data.expectedSize() );
}

// True if either the row or byte limit has been reached
bool GetRangeLimits::isReached() {
	return rows == 0 || (bytes == 0 && minRows == 0);
}

// True if data would cause the row or byte limit to be reached
bool GetRangeLimits::reachedBy( VectorRef<KeyValueRef> const& data ) {
	return ( rows != CLIENT_KNOBS->ROW_LIMIT_UNLIMITED && data.size() >= rows )
		|| ( bytes != CLIENT_KNOBS->BYTE_LIMIT_UNLIMITED && (int)data.expectedSize() + (8-(int)sizeof(KeyValueRef))*data.size() >= bytes && data.size() >= minRows );
}

bool GetRangeLimits::hasByteLimit() {
	return bytes != CLIENT_KNOBS->BYTE_LIMIT_UNLIMITED;
}

bool GetRangeLimits::hasRowLimit() {
	return rows != CLIENT_KNOBS->ROW_LIMIT_UNLIMITED;
}

bool GetRangeLimits::hasSatisfiedMinRows() {
	return hasByteLimit() && minRows == 0;
}

AddressExclusion AddressExclusion::parse( StringRef const& key ) {
	//Must not change: serialized to the database!
	auto parsedIp = IPAddress::parse(key.toString());
	if (parsedIp.present()) {
		return AddressExclusion(parsedIp.get());
	}

	// Not a whole machine, includes `port'.
	try {
		auto addr = NetworkAddress::parse(key.toString());
		if (addr.isTLS()) {
			TraceEvent(SevWarnAlways, "AddressExclusionParseError")
				.detail("String", key)
				.detail("Description", "Address inclusion string should not include `:tls' suffix.");
			return AddressExclusion();
		}
		return AddressExclusion(addr.ip, addr.port);
	} catch (Error& ) {
		TraceEvent(SevWarnAlways, "AddressExclusionParseError").detail("String", key);
		return AddressExclusion();
	}
}

Future<Standalone<RangeResultRef>> getRange(
	Database const& cx,
	Future<Version> const& fVersion,
	KeySelector const& begin,
	KeySelector const& end,
	GetRangeLimits const& limits,
	bool const& reverse,
	TransactionInfo const& info);

ACTOR Future<Optional<Value>> getValue(Future<Version> version, Key key, Database cx, TransactionInfo info,
                                       Reference<TransactionLogInfo> trLogInfo);

ACTOR Future<Optional<StorageServerInterface>> fetchServerInterface( Database cx, TransactionInfo info, UID id, Future<Version> ver = latestVersion ) {
	Optional<Value> val = wait( getValue(ver, serverListKeyFor(id), cx, info, Reference<TransactionLogInfo>()) );
	if( !val.present() ) {
		// A storage server has been removed from serverList since we read keyServers
		return Optional<StorageServerInterface>();
	}

	return decodeServerListValue(val.get());
}

ACTOR Future<Optional<vector<StorageServerInterface>>> transactionalGetServerInterfaces( Future<Version> ver, Database cx, TransactionInfo info, vector<UID> ids ) {
	state vector< Future< Optional<StorageServerInterface> > > serverListEntries;
	for( int s = 0; s < ids.size(); s++ ) {
		serverListEntries.push_back( fetchServerInterface( cx, info, ids[s], ver ) );
	}

	vector<Optional<StorageServerInterface>> serverListValues = wait( getAll(serverListEntries) );
	vector<StorageServerInterface> serverInterfaces;
	for( int s = 0; s < serverListValues.size(); s++ ) {
		if( !serverListValues[s].present() ) {
			// A storage server has been removed from ServerList since we read keyServers
			return Optional<vector<StorageServerInterface>>();
		}
		serverInterfaces.push_back( serverListValues[s].get() );
	}
	return serverInterfaces;
}

//If isBackward == true, returns the shard containing the key before 'key' (an infinitely long, inexpressible key). Otherwise returns the shard containing key
ACTOR Future< pair<KeyRange,Reference<LocationInfo>> > getKeyLocation_internal( Database cx, Key key, TransactionInfo info, bool isBackward = false ) {
	if (isBackward) {
		ASSERT( key != allKeys.begin && key <= allKeys.end );
	} else {
		ASSERT( key < allKeys.end );
	}

	if( info.debugID.present() )
		g_traceBatch.addEvent("TransactionDebug", info.debugID.get().first(), "NativeAPI.getKeyLocation.Before");

	loop {
		choose {
			when ( wait( cx->onMasterProxiesChanged() ) ) {}
			when ( GetKeyServerLocationsReply rep = wait( loadBalance( cx->getMasterProxies(info.useProvisionalProxies), &MasterProxyInterface::getKeyServersLocations, GetKeyServerLocationsRequest(key, Optional<KeyRef>(), 100, isBackward, key.arena()), TaskPriority::DefaultPromiseEndpoint ) ) ) {
				if(rep.newClientInfo.present()) {
					cx->clientInfo->set(rep.newClientInfo.get());
					continue;
				}
				if( info.debugID.present() )
					g_traceBatch.addEvent("TransactionDebug", info.debugID.get().first(), "NativeAPI.getKeyLocation.After");
				ASSERT( rep.results.size() == 1 );

				auto locationInfo = cx->setCachedLocation(rep.results[0].first, rep.results[0].second);
				return std::make_pair(KeyRange(rep.results[0].first, rep.arena), locationInfo);
			}
		}
	}
}

template <class F>
Future<pair<KeyRange, Reference<LocationInfo>>> getKeyLocation( Database const& cx, Key const& key, F StorageServerInterface::*member, TransactionInfo const& info, bool isBackward = false ) {
	auto ssi = cx->getCachedLocation( key, isBackward );
	if (!ssi.second) {
		return getKeyLocation_internal( cx, key, info, isBackward );
	}

	for(int i = 0; i < ssi.second->size(); i++) {
		if( IFailureMonitor::failureMonitor().onlyEndpointFailed(ssi.second->get(i, member).getEndpoint()) ) {
			cx->invalidateCache( key );
			ssi.second.clear();
			return getKeyLocation_internal( cx, key, info, isBackward );
		}
	}

	return ssi;
}

ACTOR Future< vector< pair<KeyRange,Reference<LocationInfo>> > > getKeyRangeLocations_internal( Database cx, KeyRange keys, int limit, bool reverse, TransactionInfo info ) {
	if( info.debugID.present() )
		g_traceBatch.addEvent("TransactionDebug", info.debugID.get().first(), "NativeAPI.getKeyLocations.Before");

	loop {
		choose {
			when ( wait( cx->onMasterProxiesChanged() ) ) {}
			when ( GetKeyServerLocationsReply _rep = wait( loadBalance( cx->getMasterProxies(info.useProvisionalProxies), &MasterProxyInterface::getKeyServersLocations, GetKeyServerLocationsRequest(keys.begin, keys.end, limit, reverse, keys.arena()), TaskPriority::DefaultPromiseEndpoint ) ) ) {
				if(_rep.newClientInfo.present()) {
					cx->clientInfo->set(_rep.newClientInfo.get());
					continue;
				}
				
				state GetKeyServerLocationsReply rep = _rep;
				if( info.debugID.present() )
					g_traceBatch.addEvent("TransactionDebug", info.debugID.get().first(), "NativeAPI.getKeyLocations.After");
				ASSERT( rep.results.size() );

				state vector< pair<KeyRange,Reference<LocationInfo>> > results;
				state int shard = 0;
				for (; shard < rep.results.size(); shard++) {
					//FIXME: these shards are being inserted into the map sequentially, it would be much more CPU efficient to save the map pairs and insert them all at once.
					results.emplace_back(rep.results[shard].first & keys, cx->setCachedLocation(rep.results[shard].first, rep.results[shard].second));
					wait(yield());
				}

				return results;
			}
		}
	}
}

template <class F>
Future< vector< pair<KeyRange,Reference<LocationInfo>> > > getKeyRangeLocations( Database const& cx, KeyRange const& keys, int limit, bool reverse, F StorageServerInterface::*member, TransactionInfo const& info ) {
	ASSERT (!keys.empty());

	vector< pair<KeyRange,Reference<LocationInfo>> > locations;
	if (!cx->getCachedLocations(keys, locations, limit, reverse)) {
		return getKeyRangeLocations_internal( cx, keys, limit, reverse, info );
	}

	bool foundFailed = false;
	for(auto& it : locations) {
		bool onlyEndpointFailed = false;
		for(int i = 0; i < it.second->size(); i++) {
			if( IFailureMonitor::failureMonitor().onlyEndpointFailed(it.second->get(i, member).getEndpoint()) ) {
				onlyEndpointFailed = true;
				break;
			}
		}

		if( onlyEndpointFailed ) {
			cx->invalidateCache( it.first.begin );
			foundFailed = true;
		}
	}

	if(foundFailed) {
		return getKeyRangeLocations_internal( cx, keys, limit, reverse, info );
	}

	return locations;
}

ACTOR Future<Void> warmRange_impl( Transaction *self, Database cx, KeyRange keys ) {
	state int totalRanges = 0;
	state int totalRequests = 0;
	loop {
		vector<pair<KeyRange, Reference<LocationInfo>>> locations = wait(getKeyRangeLocations_internal(cx, keys, CLIENT_KNOBS->WARM_RANGE_SHARD_LIMIT, false, self->info));
		totalRanges += CLIENT_KNOBS->WARM_RANGE_SHARD_LIMIT;
		totalRequests++;
		if(locations.size() == 0 || totalRanges >= cx->locationCacheSize || locations[locations.size()-1].first.end >= keys.end)
			break;

		keys = KeyRangeRef(locations[locations.size()-1].first.end, keys.end);

		if(totalRequests%20 == 0) {
			//To avoid blocking the proxies from starting other transactions, occasionally get a read version.
			state Transaction tr(cx);
			loop {
				try {
					tr.setOption( FDBTransactionOptions::LOCK_AWARE );
					tr.setOption( FDBTransactionOptions::CAUSAL_READ_RISKY );
					wait(success( tr.getReadVersion() ));
					break;
				} catch( Error &e ) {
					wait( tr.onError(e) );
				}
			}
		}
	}

	return Void();
}

Future<Void> Transaction::warmRange(Database cx, KeyRange keys) {
	return warmRange_impl(this, cx, keys);
}

ACTOR Future<Optional<Value>> getValue( Future<Version> version, Key key, Database cx, TransactionInfo info, Reference<TransactionLogInfo> trLogInfo )
{
	state Version ver = wait( version );
	cx->validateVersion(ver);

	loop {
		state pair<KeyRange, Reference<LocationInfo>> ssi = wait( getKeyLocation(cx, key, &StorageServerInterface::getValue, info) );
		state Optional<UID> getValueID = Optional<UID>();
		state uint64_t startTime;
		state double startTimeD;
		try {
			//GetValueReply r = wait( deterministicRandom()->randomChoice( ssi->get() ).getValue.getReply( GetValueRequest(key,ver) ) );
			//return r.value;
			if( info.debugID.present() ) {
				getValueID = nondeterministicRandom()->randomUniqueID();

				g_traceBatch.addAttach("GetValueAttachID", info.debugID.get().first(), getValueID.get().first());
				g_traceBatch.addEvent("GetValueDebug", getValueID.get().first(), "NativeAPI.getValue.Before"); //.detail("TaskID", g_network->getCurrentTask());
				/*TraceEvent("TransactionDebugGetValueInfo", getValueID.get())
					.detail("Key", key)
					.detail("ReqVersion", ver)
					.detail("Servers", describe(ssi.second->get()));*/
			}

			++cx->getValueSubmitted;
			startTime = timer_int();
			startTimeD = now();
			++cx->transactionPhysicalReads;

			if (CLIENT_BUGGIFY) {
				throw deterministicRandom()->randomChoice(
					std::vector<Error>{ transaction_too_old(), future_version() });
			}
			state GetValueReply reply;
			choose {
				when(wait(cx->connectionFileChanged())) { throw transaction_too_old(); }
				when(GetValueReply _reply =
				         wait(loadBalance(ssi.second, &StorageServerInterface::getValue,
				                          GetValueRequest(key, ver, getValueID), TaskPriority::DefaultPromiseEndpoint, false,
				                          cx->enableLocalityLoadBalance ? &cx->queueModel : nullptr))) {
					reply = _reply;
				}
			}

			double latency = now() - startTimeD;
			cx->readLatencies.addSample(latency);
			if (trLogInfo) {
				int valueSize = reply.value.present() ? reply.value.get().size() : 0;
				trLogInfo->addLog(FdbClientLogEvents::EventGet(startTimeD, latency, valueSize, key));
			}
			cx->getValueCompleted->latency = timer_int() - startTime;
			cx->getValueCompleted->log();

			if( info.debugID.present() ) {
				g_traceBatch.addEvent("GetValueDebug", getValueID.get().first(), "NativeAPI.getValue.After"); //.detail("TaskID", g_network->getCurrentTask());
				/*TraceEvent("TransactionDebugGetValueDone", getValueID.get())
					.detail("Key", key)
					.detail("ReqVersion", ver)
					.detail("ReplySize", reply.value.present() ? reply.value.get().size() : -1);*/
			}
			return reply.value;
		} catch (Error& e) {
			cx->getValueCompleted->latency = timer_int() - startTime;
			cx->getValueCompleted->log();
			if( info.debugID.present() ) {
				g_traceBatch.addEvent("GetValueDebug", getValueID.get().first(), "NativeAPI.getValue.Error"); //.detail("TaskID", g_network->getCurrentTask());
				/*TraceEvent("TransactionDebugGetValueDone", getValueID.get())
					.detail("Key", key)
					.detail("ReqVersion", ver)
					.detail("ReplySize", reply.value.present() ? reply.value.get().size() : -1);*/
			}
			if (e.code() == error_code_wrong_shard_server || e.code() == error_code_all_alternatives_failed ||
				(e.code() == error_code_transaction_too_old && ver == latestVersion) ) {
				cx->invalidateCache( key );
				wait(delay(CLIENT_KNOBS->WRONG_SHARD_SERVER_DELAY, info.taskID));
			} else {
				if (trLogInfo)
					trLogInfo->addLog(FdbClientLogEvents::EventGetError(startTimeD, static_cast<int>(e.code()), key));
				throw e;
			}
		}
	}
}

ACTOR Future<Key> getKey( Database cx, KeySelector k, Future<Version> version, TransactionInfo info ) {
	wait(success(version));

	if( info.debugID.present() )
		g_traceBatch.addEvent("TransactionDebug", info.debugID.get().first(), "NativeAPI.getKey.AfterVersion");

	loop {
		if (k.getKey() == allKeys.end) {
			if (k.offset > 0) return allKeys.end;
			k.orEqual = false;
		}
		else if (k.getKey() == allKeys.begin && k.offset <= 0) {
			return Key();
		}

		Key locationKey(k.getKey(), k.arena());
		state pair<KeyRange, Reference<LocationInfo>> ssi = wait( getKeyLocation(cx, locationKey, &StorageServerInterface::getKey, info, k.isBackward()) );

		try {
			if( info.debugID.present() )
				g_traceBatch.addEvent("TransactionDebug", info.debugID.get().first(), "NativeAPI.getKey.Before"); //.detail("StartKey", k.getKey()).detail("Offset",k.offset).detail("OrEqual",k.orEqual);
			++cx->transactionPhysicalReads;
			state GetKeyReply reply;
			choose {
				when(wait(cx->connectionFileChanged())) { throw transaction_too_old(); }
				when(GetKeyReply _reply =
				         wait(loadBalance(ssi.second, &StorageServerInterface::getKey, GetKeyRequest(k, version.get()),
				                          TaskPriority::DefaultPromiseEndpoint, false,
				                          cx->enableLocalityLoadBalance ? &cx->queueModel : nullptr))) {
					reply = _reply;
				}
			}
			if( info.debugID.present() )
				g_traceBatch.addEvent("TransactionDebug", info.debugID.get().first(), "NativeAPI.getKey.After"); //.detail("NextKey",reply.sel.key).detail("Offset", reply.sel.offset).detail("OrEqual", k.orEqual);
			k = reply.sel;
			if (!k.offset && k.orEqual) {
				return k.getKey();
			}
		} catch (Error& e) {
			if (e.code() == error_code_wrong_shard_server || e.code() == error_code_all_alternatives_failed) {
				cx->invalidateCache(k.getKey(), k.isBackward());

				wait(delay(CLIENT_KNOBS->WRONG_SHARD_SERVER_DELAY, info.taskID));
			} else {
				TraceEvent(SevInfo, "GetKeyError")
					.error(e)
					.detail("AtKey", k.getKey())
					.detail("Offset", k.offset);
				throw e;
			}
		}
	}
}

ACTOR Future<Version> waitForCommittedVersion( Database cx, Version version ) {
	try {
		loop {
			choose {
				when ( wait( cx->onMasterProxiesChanged() ) ) {}
				when ( GetReadVersionReply v = wait( loadBalance( cx->getMasterProxies(false), &MasterProxyInterface::getConsistentReadVersion, GetReadVersionRequest( 0, GetReadVersionRequest::PRIORITY_SYSTEM_IMMEDIATE ), cx->taskID ) ) ) {
<<<<<<< HEAD
					cx->minAcceptableReadVersion = std::min(cx->minAcceptableReadVersion, v.version);
=======
					if(v.newClientInfo.present()) {
						cx->clientInfo->set(v.newClientInfo.get());
						continue;
					}
					
>>>>>>> 4bebbb54
					if (v.version >= version)
						return v.version;
					// SOMEDAY: Do the wait on the server side, possibly use less expensive source of committed version (causal consistency is not needed for this purpose)
					wait( delay( CLIENT_KNOBS->FUTURE_VERSION_RETRY_DELAY, cx->taskID ) );
				}
			}
		}
	} catch (Error& e) {
		TraceEvent(SevError, "WaitForCommittedVersionError").error(e);
		throw;
	}
}

ACTOR Future<Void> readVersionBatcher(
	DatabaseContext* cx, FutureStream<std::pair<Promise<GetReadVersionReply>, Optional<UID>>> versionStream,
	uint32_t flags);

ACTOR Future<Void> watchValue(Future<Version> version, Key key, Optional<Value> value, Database cx,
                              TransactionInfo info) {
	state Version ver = wait( version );
	cx->validateVersion(ver);
	ASSERT(ver != latestVersion);

	loop {
		state pair<KeyRange, Reference<LocationInfo>> ssi = wait( getKeyLocation(cx, key, &StorageServerInterface::watchValue, info ) );

		try {
			state Optional<UID> watchValueID = Optional<UID>();
			if( info.debugID.present() ) {
				watchValueID = nondeterministicRandom()->randomUniqueID();

				g_traceBatch.addAttach("WatchValueAttachID", info.debugID.get().first(), watchValueID.get().first());
				g_traceBatch.addEvent("WatchValueDebug", watchValueID.get().first(), "NativeAPI.watchValue.Before"); //.detail("TaskID", g_network->getCurrentTask());
			}
			state Version resp;
			choose {
				when(Version r = wait(loadBalance(ssi.second, &StorageServerInterface::watchValue,
				                                  WatchValueRequest(key, value, ver, watchValueID),
				                                  TaskPriority::DefaultPromiseEndpoint))) {
					resp = r;
				}
				when(wait(cx->cluster ? cx->cluster->getConnectionFile()->onChange() : Never())) { wait(Never()); }
			}
			if( info.debugID.present() ) {
				g_traceBatch.addEvent("WatchValueDebug", watchValueID.get().first(), "NativeAPI.watchValue.After"); //.detail("TaskID", g_network->getCurrentTask());
			}

			//FIXME: wait for known committed version on the storage server before replying,
			//cannot do this until the storage server is notified on knownCommittedVersion changes from tlog (faster than the current update loop)
			Version v = wait( waitForCommittedVersion( cx, resp ) );

			//TraceEvent("WatcherCommitted").detail("CommittedVersion", v).detail("WatchVersion", resp).detail("Key",  key ).detail("Value", value);

			if( v - resp < 50000000 ) // False if there is a master failure between getting the response and getting the committed version, Dependent on SERVER_KNOBS->MAX_VERSIONS_IN_FLIGHT
				return Void();
			ver = v;
		} catch (Error& e) {
			if (e.code() == error_code_wrong_shard_server || e.code() == error_code_all_alternatives_failed) {
				cx->invalidateCache( key );
				wait(delay(CLIENT_KNOBS->WRONG_SHARD_SERVER_DELAY, info.taskID));
			} else if( e.code() == error_code_watch_cancelled || e.code() == error_code_process_behind ) {
				TEST( e.code() == error_code_watch_cancelled ); // Too many watches on the storage server, poll for changes instead
				TEST( e.code() == error_code_process_behind ); // The storage servers are all behind
				wait(delay(CLIENT_KNOBS->WATCH_POLLING_TIME, info.taskID));
			} else if ( e.code() == error_code_timed_out ) { //The storage server occasionally times out watches in case it was cancelled
				TEST( true ); // A watch timed out
				wait(delay(CLIENT_KNOBS->FUTURE_VERSION_RETRY_DELAY, info.taskID));
			} else {
				state Error err = e;
				wait(delay(CLIENT_KNOBS->FUTURE_VERSION_RETRY_DELAY, info.taskID));
				throw err;
			}
		}
	}
}

void transformRangeLimits(GetRangeLimits limits, bool reverse, GetKeyValuesRequest &req) {
	if(limits.bytes != 0) {
		if(!limits.hasRowLimit())
			req.limit = CLIENT_KNOBS->REPLY_BYTE_LIMIT; // Can't get more than this many rows anyway
		else
			req.limit = std::min( CLIENT_KNOBS->REPLY_BYTE_LIMIT, limits.rows );

		if(reverse)
			req.limit *= -1;

		if(!limits.hasByteLimit())
			req.limitBytes = CLIENT_KNOBS->REPLY_BYTE_LIMIT;
		else
			req.limitBytes = std::min( CLIENT_KNOBS->REPLY_BYTE_LIMIT, limits.bytes );
	}
	else {
		req.limitBytes = CLIENT_KNOBS->REPLY_BYTE_LIMIT;
		req.limit = reverse ? -limits.minRows : limits.minRows;
	}
}

ACTOR Future<Standalone<RangeResultRef>> getExactRange( Database cx, Version version,
	KeyRange keys, GetRangeLimits limits, bool reverse, TransactionInfo info )
{
	state Standalone<RangeResultRef> output;

	//printf("getExactRange( '%s', '%s' )\n", keys.begin.toString().c_str(), keys.end.toString().c_str());
	loop {
		state vector< pair<KeyRange, Reference<LocationInfo>> > locations = wait( getKeyRangeLocations( cx, keys, CLIENT_KNOBS->GET_RANGE_SHARD_LIMIT, reverse, &StorageServerInterface::getKeyValues, info ) );
		ASSERT( locations.size() );
		state int shard = 0;
		loop {
			const KeyRangeRef& range = locations[shard].first;

			GetKeyValuesRequest req;
			req.version = version;
			req.begin = firstGreaterOrEqual( range.begin );
			req.end = firstGreaterOrEqual( range.end );

			transformRangeLimits(limits, reverse, req);
			ASSERT(req.limitBytes > 0 && req.limit != 0 && req.limit < 0 == reverse);

			//FIXME: buggify byte limits on internal functions that use them, instead of globally
			req.debugID = info.debugID;

			try {
				if( info.debugID.present() ) {
					g_traceBatch.addEvent("TransactionDebug", info.debugID.get().first(), "NativeAPI.getExactRange.Before");
					/*TraceEvent("TransactionDebugGetExactRangeInfo", info.debugID.get())
						.detail("ReqBeginKey", req.begin.getKey())
						.detail("ReqEndKey", req.end.getKey())
						.detail("ReqLimit", req.limit)
						.detail("ReqLimitBytes", req.limitBytes)
						.detail("ReqVersion", req.version)
						.detail("Reverse", reverse)
						.detail("Servers", locations[shard].second->description());*/
				}
				++cx->transactionPhysicalReads;
				state GetKeyValuesReply rep;
				choose {
					when(wait(cx->connectionFileChanged())) { throw transaction_too_old(); }
					when(GetKeyValuesReply _rep =
					         wait(loadBalance(locations[shard].second, &StorageServerInterface::getKeyValues, req,
					                          TaskPriority::DefaultPromiseEndpoint, false,
					                          cx->enableLocalityLoadBalance ? &cx->queueModel : nullptr))) {
						rep = _rep;
					}
				}
				if( info.debugID.present() )
					g_traceBatch.addEvent("TransactionDebug", info.debugID.get().first(), "NativeAPI.getExactRange.After");
				output.arena().dependsOn( rep.arena );
				output.append( output.arena(), rep.data.begin(), rep.data.size() );

				if( limits.hasRowLimit() && rep.data.size() > limits.rows ) {
					TraceEvent(SevError, "GetExactRangeTooManyRows").detail("RowLimit", limits.rows).detail("DeliveredRows", output.size());
					ASSERT( false );
				}
				limits.decrement( rep.data );

				if (limits.isReached()) {
					output.more = true;
					return output;
				}

				bool more = rep.more;
				// If the reply says there is more but we know that we finished the shard, then fix rep.more
				if( reverse && more && rep.data.size() > 0 && output[output.size()-1].key == locations[shard].first.begin )
					more = false;

				if (more) {
					if( !rep.data.size() ) {
						TraceEvent(SevError, "GetExactRangeError").detail("Reason", "More data indicated but no rows present")
							.detail("LimitBytes", limits.bytes).detail("LimitRows", limits.rows)
							.detail("OutputSize", output.size()).detail("OutputBytes", output.expectedSize())
							.detail("BlockSize", rep.data.size()).detail("BlockBytes", rep.data.expectedSize());
						ASSERT( false );
					}
					TEST(true);   // GetKeyValuesReply.more in getExactRange
					// Make next request to the same shard with a beginning key just after the last key returned
					if( reverse )
						locations[shard].first = KeyRangeRef( locations[shard].first.begin, output[output.size()-1].key );
					else
						locations[shard].first = KeyRangeRef( keyAfter( output[output.size()-1].key ), locations[shard].first.end );
				}

				if (!more || locations[shard].first.empty()) {
					TEST(true);
					if(shard == locations.size()-1) {
						const KeyRangeRef& range = locations[shard].first;
						KeyRef begin = reverse ? keys.begin : range.end;
						KeyRef end = reverse ? range.begin : keys.end;

						if(begin >= end) {
							output.more = false;
							return output;
						}
						TEST(true); //Multiple requests of key locations

						keys = KeyRangeRef(begin, end);
						break;
					}

					++shard;
				}

				// Soft byte limit - return results early if the user specified a byte limit and we got results
				// This can prevent problems where the desired range spans many shards and would be too slow to
				// fetch entirely.
				if(limits.hasSatisfiedMinRows() && output.size() > 0) {
					output.more = true;
					return output;
				}

			} catch (Error& e) {
				if (e.code() == error_code_wrong_shard_server || e.code() == error_code_all_alternatives_failed) {
					const KeyRangeRef& range = locations[shard].first;

					if( reverse )
						keys = KeyRangeRef( keys.begin, range.end );
					else
						keys = KeyRangeRef( range.begin, keys.end );

					cx->invalidateCache( keys );
					wait( delay(CLIENT_KNOBS->WRONG_SHARD_SERVER_DELAY, info.taskID ));
					break;
				} else {
					TraceEvent(SevInfo, "GetExactRangeError")
						.error(e)
						.detail("ShardBegin", locations[shard].first.begin)
						.detail("ShardEnd", locations[shard].first.end);
					throw;
				}
			}
		}
	}
}

Future<Key> resolveKey( Database const& cx, KeySelector const& key, Version const& version, TransactionInfo const& info ) {
	if( key.isFirstGreaterOrEqual() )
		return Future<Key>( key.getKey() );

	if( key.isFirstGreaterThan() )
		return Future<Key>( keyAfter( key.getKey() ) );

	return getKey( cx, key, version, info );
}

ACTOR Future<Standalone<RangeResultRef>> getRangeFallback( Database cx, Version version,
	KeySelector begin, KeySelector end, GetRangeLimits limits, bool reverse, TransactionInfo info )
{
	if(version == latestVersion) {
		state Transaction transaction(cx);
		transaction.setOption(FDBTransactionOptions::CAUSAL_READ_RISKY);
		transaction.setOption(FDBTransactionOptions::LOCK_AWARE);
		transaction.setOption(FDBTransactionOptions::PRIORITY_SYSTEM_IMMEDIATE);
		Version ver = wait( transaction.getReadVersion() );
		version = ver;
	}

	Future<Key> fb = resolveKey(cx, begin, version, info);
	state Future<Key> fe = resolveKey(cx, end, version, info);

	state Key b = wait(fb);
	state Key e = wait(fe);
	if (b >= e) {
		return Standalone<RangeResultRef>();
	}

	//if e is allKeys.end, we have read through the end of the database
	//if b is allKeys.begin, we have either read through the beginning of the database,
	//or allKeys.begin exists in the database and will be part of the conflict range anyways

	Standalone<RangeResultRef> _r = wait( getExactRange(cx, version, KeyRangeRef(b, e), limits, reverse, info) );
	Standalone<RangeResultRef> r = _r;

	if(b == allKeys.begin && ((reverse && !r.more) || !reverse))
		r.readToBegin = true;
	if(e == allKeys.end && ((!reverse && !r.more) || reverse))
		r.readThroughEnd = true;


	ASSERT( !limits.hasRowLimit() || r.size() <= limits.rows );

	// If we were limiting bytes and the returned range is twice the request (plus 10K) log a warning
	if( limits.hasByteLimit() && r.expectedSize() > size_t(limits.bytes + CLIENT_KNOBS->SYSTEM_KEY_SIZE_LIMIT + CLIENT_KNOBS->VALUE_SIZE_LIMIT + 1) && limits.minRows == 0 ) {
		TraceEvent(SevWarnAlways, "GetRangeFallbackTooMuchData")
			.detail("LimitBytes", limits.bytes)
			.detail("DeliveredBytes", r.expectedSize())
			.detail("LimitRows", limits.rows)
			.detail("DeliveredRows", r.size());
	}

	return r;
}

void getRangeFinished(Reference<TransactionLogInfo> trLogInfo, double startTime, KeySelector begin, KeySelector end, bool snapshot,
	Promise<std::pair<Key, Key>> conflictRange, bool reverse, Standalone<RangeResultRef> result)
{
	if( trLogInfo ) {
		int rangeSize = 0;
		for (const KeyValueRef &kv : result.contents())
			rangeSize += kv.key.size() + kv.value.size();
		trLogInfo->addLog(FdbClientLogEvents::EventGetRange(startTime, now()-startTime, rangeSize, begin.getKey(), end.getKey()));
	}

	if( !snapshot ) {
		Key rangeBegin;
		Key rangeEnd;

		if(result.readToBegin) {
			rangeBegin = allKeys.begin;
		}
		else if(((!reverse || !result.more || begin.offset > 1) && begin.offset > 0) || result.size() == 0) {
			rangeBegin = Key(begin.getKey(), begin.arena());
		}
		else {
			rangeBegin = reverse ? result.end()[-1].key : result[0].key;
		}

		if(end.offset > begin.offset && end.getKey() < rangeBegin) {
			rangeBegin = Key(end.getKey(), end.arena());
		}

		if(result.readThroughEnd) {
			rangeEnd = allKeys.end;
		}
		else if(((reverse || !result.more || end.offset <= 0) && end.offset <= 1) || result.size() == 0) {
			rangeEnd = Key(end.getKey(), end.arena());
		}
		else {
			rangeEnd = keyAfter(reverse ? result[0].key : result.end()[-1].key);
		}

		if(begin.offset < end.offset && begin.getKey() > rangeEnd) {
			rangeEnd = Key(begin.getKey(), begin.arena());
		}

		conflictRange.send(std::make_pair(rangeBegin, rangeEnd));
	}
}

ACTOR Future<Standalone<RangeResultRef>> getRange( Database cx, Reference<TransactionLogInfo> trLogInfo, Future<Version> fVersion,
	KeySelector begin, KeySelector end, GetRangeLimits limits, Promise<std::pair<Key, Key>> conflictRange, bool snapshot, bool reverse,
	TransactionInfo info )
{
	state GetRangeLimits originalLimits( limits );
	state KeySelector originalBegin = begin;
	state KeySelector originalEnd = end;
	state Standalone<RangeResultRef> output;

	try {
		state Version version = wait( fVersion );
		cx->validateVersion(version);

		state double startTime = now();
		state Version readVersion = version; // Needed for latestVersion requests; if more, make future requests at the version that the first one completed
											 // FIXME: Is this really right?  Weaken this and see if there is a problem; if so maybe there is a much subtler problem even with this.

		if( begin.getKey() == allKeys.begin && begin.offset < 1 ) {
			output.readToBegin = true;
			begin = KeySelector(firstGreaterOrEqual( begin.getKey() ), begin.arena());
		}

		ASSERT( !limits.isReached() );
		ASSERT( (!limits.hasRowLimit() || limits.rows >= limits.minRows) && limits.minRows >= 0 );

		loop {
			if( end.getKey() == allKeys.begin && (end.offset < 1 || end.isFirstGreaterOrEqual()) ) {
				getRangeFinished(trLogInfo, startTime, originalBegin, originalEnd, snapshot, conflictRange, reverse, output);
				return output;
			}

			Key locationKey = reverse ? Key(end.getKey(), end.arena()) : Key(begin.getKey(), begin.arena());
			bool locationBackward = reverse ? (end-1).isBackward() : begin.isBackward();
			state pair<KeyRange, Reference<LocationInfo>> beginServer = wait( getKeyLocation( cx, locationKey, &StorageServerInterface::getKeyValues, info, locationBackward ) );
			state KeyRange shard = beginServer.first;
			state bool modifiedSelectors = false;
			state GetKeyValuesRequest req;

			req.version = readVersion;

			if( reverse && (begin-1).isDefinitelyLess(shard.begin) &&
				( !begin.isFirstGreaterOrEqual() || begin.getKey() != shard.begin ) ) { //In this case we would be setting modifiedSelectors to true, but not modifying anything

				req.begin = firstGreaterOrEqual( shard.begin );
				modifiedSelectors = true;
			}
			else req.begin = begin;

			if( !reverse && end.isDefinitelyGreater(shard.end) ) {
				req.end = firstGreaterOrEqual( shard.end );
				modifiedSelectors = true;
			}
			else req.end = end;

			transformRangeLimits(limits, reverse, req);
			ASSERT(req.limitBytes > 0 && req.limit != 0 && req.limit < 0 == reverse);

			req.debugID = info.debugID;
			try {
				if( info.debugID.present() ) {
					g_traceBatch.addEvent("TransactionDebug", info.debugID.get().first(), "NativeAPI.getRange.Before");
					/*TraceEvent("TransactionDebugGetRangeInfo", info.debugID.get())
						.detail("ReqBeginKey", req.begin.getKey())
						.detail("ReqEndKey", req.end.getKey())
						.detail("OriginalBegin", originalBegin.toString())
						.detail("OriginalEnd", originalEnd.toString())
						.detail("Begin", begin.toString())
						.detail("End", end.toString())
						.detail("Shard", shard)
						.detail("ReqLimit", req.limit)
						.detail("ReqLimitBytes", req.limitBytes)
						.detail("ReqVersion", req.version)
						.detail("Reverse", reverse)
						.detail("ModifiedSelectors", modifiedSelectors)
						.detail("Servers", beginServer.second->description());*/
				}

				++cx->transactionPhysicalReads;
				if (CLIENT_BUGGIFY) {
					throw deterministicRandom()->randomChoice(std::vector<Error>{
							transaction_too_old(), future_version()
								});
				}
				GetKeyValuesReply rep = wait( loadBalance(beginServer.second, &StorageServerInterface::getKeyValues, req, TaskPriority::DefaultPromiseEndpoint, false, cx->enableLocalityLoadBalance ? &cx->queueModel : NULL ) );

				if( info.debugID.present() ) {
					g_traceBatch.addEvent("TransactionDebug", info.debugID.get().first(), "NativeAPI.getRange.After");//.detail("SizeOf", rep.data.size());
					/*TraceEvent("TransactionDebugGetRangeDone", info.debugID.get())
						.detail("ReqBeginKey", req.begin.getKey())
						.detail("ReqEndKey", req.end.getKey())
						.detail("RepIsMore", rep.more)
						.detail("VersionReturned", rep.version)
						.detail("RowsReturned", rep.data.size());*/
				}

				ASSERT( !rep.more || rep.data.size() );
				ASSERT( !limits.hasRowLimit() || rep.data.size() <= limits.rows );

				limits.decrement( rep.data );

				if(reverse && begin.isLastLessOrEqual() && rep.data.size() && rep.data.end()[-1].key == begin.getKey()) {
					modifiedSelectors = false;
				}

				bool finished = limits.isReached() || ( !modifiedSelectors && !rep.more ) || limits.hasSatisfiedMinRows();
				bool readThrough = modifiedSelectors && !rep.more;

				// optimization: first request got all data--just return it
				if( finished && !output.size() ) {
					bool readToBegin = output.readToBegin;
					bool readThroughEnd = output.readThroughEnd;

					output = Standalone<RangeResultRef>( RangeResultRef( rep.data, modifiedSelectors || limits.isReached() || rep.more ), rep.arena );
					output.readToBegin = readToBegin;
					output.readThroughEnd = readThroughEnd;

					if( BUGGIFY && limits.hasByteLimit() && output.size() > std::max(1, originalLimits.minRows) ) {
						output.more = true;
						output.resize(output.arena(), deterministicRandom()->randomInt(std::max(1,originalLimits.minRows),output.size()));
						getRangeFinished(trLogInfo, startTime, originalBegin, originalEnd, snapshot, conflictRange, reverse, output);
						return output;
					}

					if( readThrough ) {
						output.arena().dependsOn( shard.arena() );
						output.readThrough = reverse ? shard.begin : shard.end;
					}

					getRangeFinished(trLogInfo, startTime, originalBegin, originalEnd, snapshot, conflictRange, reverse, output);
					return output;
				}

				output.arena().dependsOn( rep.arena );
				output.append(output.arena(), rep.data.begin(), rep.data.size());

				if( finished ) {
					if( readThrough ) {
						output.arena().dependsOn( shard.arena() );
						output.readThrough = reverse ? shard.begin : shard.end;
					}
					output.more = modifiedSelectors || limits.isReached() || rep.more;

					getRangeFinished(trLogInfo, startTime, originalBegin, originalEnd, snapshot, conflictRange, reverse, output);
					return output;
				}

				readVersion = rep.version; // see above comment

				if( !rep.more ) {
					ASSERT( modifiedSelectors );
					TEST(true);  // !GetKeyValuesReply.more and modifiedSelectors in getRange

					if( !rep.data.size() ) {
						Standalone<RangeResultRef> result = wait( getRangeFallback(cx, version, originalBegin, originalEnd, originalLimits, reverse, info ) );
						getRangeFinished(trLogInfo, startTime, originalBegin, originalEnd, snapshot, conflictRange, reverse, result);
						return result;
					}

					if( reverse )
						end = firstGreaterOrEqual( shard.begin );
					else
						begin = firstGreaterOrEqual( shard.end );
				} else {
					TEST(true);  // GetKeyValuesReply.more in getRange
					if( reverse )
						end = firstGreaterOrEqual( output[output.size()-1].key );
					else
						begin = firstGreaterThan( output[output.size()-1].key );
				}


			} catch ( Error& e ) {
				if( info.debugID.present() ) {
					g_traceBatch.addEvent("TransactionDebug", info.debugID.get().first(), "NativeAPI.getRange.Error");
					TraceEvent("TransactionDebugError", info.debugID.get()).error(e);
				}
				if (e.code() == error_code_wrong_shard_server || e.code() == error_code_all_alternatives_failed ||
					(e.code() == error_code_transaction_too_old && readVersion == latestVersion))
				{
					cx->invalidateCache( reverse ? end.getKey() : begin.getKey(), reverse ? (end-1).isBackward() : begin.isBackward() );

					if (e.code() == error_code_wrong_shard_server) {
						Standalone<RangeResultRef> result = wait( getRangeFallback(cx, version, originalBegin, originalEnd, originalLimits, reverse, info ) );
						getRangeFinished(trLogInfo, startTime, originalBegin, originalEnd, snapshot, conflictRange, reverse, result);
						return result;
					}

					wait(delay(CLIENT_KNOBS->WRONG_SHARD_SERVER_DELAY, info.taskID));
				} else {
					if (trLogInfo)
						trLogInfo->addLog(FdbClientLogEvents::EventGetRangeError(startTime, static_cast<int>(e.code()), begin.getKey(), end.getKey()));

					throw e;
				}
			}
		}
	}
	catch(Error &e) {
		if(conflictRange.canBeSet()) {
			conflictRange.send(std::make_pair(Key(), Key()));
		}

		throw;
	}
}

Future<Standalone<RangeResultRef>> getRange( Database const& cx, Future<Version> const& fVersion, KeySelector const& begin, KeySelector const& end,
	GetRangeLimits const& limits, bool const& reverse, TransactionInfo const& info )
{
	return getRange(cx, Reference<TransactionLogInfo>(), fVersion, begin, end, limits, Promise<std::pair<Key, Key>>(), true, reverse, info);
}

Transaction::Transaction( Database const& cx )
	: cx(cx), info(cx->taskID), backoff(CLIENT_KNOBS->DEFAULT_BACKOFF), committedVersion(invalidVersion), versionstampPromise(Promise<Standalone<StringRef>>()), options(cx), numErrors(0), trLogInfo(createTrLogInfoProbabilistically(cx))
{
	setPriority(GetReadVersionRequest::PRIORITY_DEFAULT);
}

Transaction::~Transaction() {
	flushTrLogsIfEnabled();
	cancelWatches();
}

void Transaction::operator=(Transaction&& r) BOOST_NOEXCEPT {
	flushTrLogsIfEnabled();
	cx = std::move(r.cx);
	tr = std::move(r.tr);
	readVersion = std::move(r.readVersion);
	metadataVersion = std::move(r.metadataVersion);
	extraConflictRanges = std::move(r.extraConflictRanges);
	commitResult = std::move(r.commitResult);
	committing = std::move(r.committing);
	options = std::move(r.options);
	info = r.info;
	backoff = r.backoff;
	numErrors = r.numErrors;
	committedVersion = r.committedVersion;
	versionstampPromise = std::move(r.versionstampPromise);
	watches = r.watches;
	trLogInfo = std::move(r.trLogInfo);
}

void Transaction::flushTrLogsIfEnabled() {
	if (trLogInfo && trLogInfo->logsAdded && trLogInfo->trLogWriter.getData()) {
		ASSERT(trLogInfo->flushed == false);
		cx->clientStatusUpdater.inStatusQ.push_back({ trLogInfo->identifier, std::move(trLogInfo->trLogWriter) });
		trLogInfo->flushed = true;
	}
}

void Transaction::setVersion( Version v ) {
	startTime = now();
	if (readVersion.isValid())
		throw read_version_already_set();
	if (v <= 0)
		throw version_invalid();
	readVersion = v;
}

Future<Optional<Value>> Transaction::get( const Key& key, bool snapshot ) {
	++cx->transactionLogicalReads;
	//ASSERT (key < allKeys.end);

	//There are no keys in the database with size greater than KEY_SIZE_LIMIT
	if(key.size() > (key.startsWith(systemKeys.begin) ? CLIENT_KNOBS->SYSTEM_KEY_SIZE_LIMIT : CLIENT_KNOBS->KEY_SIZE_LIMIT))
		return Optional<Value>();

	auto ver = getReadVersion();

/*	if (!systemKeys.contains(key))
		return Optional<Value>(Value()); */

	if( !snapshot )
		tr.transaction.read_conflict_ranges.push_back(tr.arena, singleKeyRange(key, tr.arena));

	if(key == metadataVersionKey) {
		if(!ver.isReady() || metadataVersion.isSet()) {
			return metadataVersion.getFuture();
		} else {
			if(ver.isError()) return ver.getError();
			if(ver.get() == cx->metadataVersionCache[cx->mvCacheInsertLocation].first) {
				return cx->metadataVersionCache[cx->mvCacheInsertLocation].second;
			}

			Version v = ver.get();
			int hi = cx->mvCacheInsertLocation;
			int lo = (cx->mvCacheInsertLocation+1)%cx->metadataVersionCache.size();

			while(hi!=lo) {
				int cu = hi > lo ? (hi + lo)/2 : ((hi + cx->metadataVersionCache.size() + lo)/2)%cx->metadataVersionCache.size();
				if(v == cx->metadataVersionCache[cu].first) {
					return cx->metadataVersionCache[cu].second;
				}
				if(cu == lo) {
					break;
				}
				if(v < cx->metadataVersionCache[cu].first) {
					hi = cu;
				} else {
					lo = (cu+1)%cx->metadataVersionCache.size();
				}
			}
		}
	}

	return getValue( ver, key, cx, info, trLogInfo );
}

void Watch::setWatch(Future<Void> watchFuture) {
	this->watchFuture = watchFuture;

	//Cause the watch loop to go around and start waiting on watchFuture
	onSetWatchTrigger.send(Void());
}

//FIXME: This seems pretty horrible. Now a Database can't die until all of its watches do...
ACTOR Future<Void> watch( Reference<Watch> watch, Database cx, Transaction *self ) {
	state TransactionInfo info = self->info;
	cx->addWatch();
	try {
		self->watches.push_back(watch);

		choose {
			// RYOW write to value that is being watched (if applicable)
			// Errors
			when(wait(watch->onChangeTrigger.getFuture())) { }

			// NativeAPI finished commit and updated watchFuture
			when(wait(watch->onSetWatchTrigger.getFuture())) {

				loop {
					choose {
						// NativeAPI watchValue future finishes or errors
						when(wait(watch->watchFuture)) { break; }

						when(wait(cx->connectionFileChanged())) {
							TEST(true); // Recreated a watch after switch
							watch->watchFuture =
							    watchValue(cx->minAcceptableReadVersion, watch->key, watch->value, cx, info);
						}
					}
				}
			}
		}
	}
	catch(Error &e) {
		cx->removeWatch();
		throw;
	}

	cx->removeWatch();
	return Void();
}

Future< Void > Transaction::watch( Reference<Watch> watch ) {
	return ::watch(watch, cx, this);
}

ACTOR Future< Standalone< VectorRef< const char*>>> getAddressesForKeyActor( Key key, Future<Version> ver, Database cx, TransactionInfo info ) {
	state vector<StorageServerInterface> ssi;

	// If key >= allKeys.end, then getRange will return a kv-pair with an empty value. This will result in our serverInterfaces vector being empty, which will cause us to return an empty addresses list.

	state Key ksKey = keyServersKey(key);
	Future<Standalone<RangeResultRef>> futureServerUids = getRange(cx, ver, lastLessOrEqual(ksKey), firstGreaterThan(ksKey), GetRangeLimits(1), false, info);
	Standalone<RangeResultRef> serverUids = wait( futureServerUids );

	ASSERT( serverUids.size() ); // every shard needs to have a team

	vector<UID> src;
	vector<UID> ignore; // 'ignore' is so named because it is the vector into which we decode the 'dest' servers in the case where this key is being relocated. But 'src' is the canonical location until the move is finished, because it could be cancelled at any time.
	decodeKeyServersValue(serverUids[0].value, src, ignore);
	Optional<vector<StorageServerInterface>> serverInterfaces = wait( transactionalGetServerInterfaces(ver, cx, info, src) );

	ASSERT( serverInterfaces.present() );  // since this is happening transactionally, /FF/keyServers and /FF/serverList need to be consistent with one another
	ssi = serverInterfaces.get();

	Standalone<VectorRef<const char*>> addresses;
	for (auto i : ssi) {
		std::string ipString = i.address().ip.toString();
		char* c_string = new (addresses.arena()) char[ipString.length()+1];
		strcpy(c_string, ipString.c_str());
		addresses.push_back(addresses.arena(), c_string);
	}
	return addresses;
}

Future< Standalone< VectorRef< const char*>>> Transaction::getAddressesForKey( const Key& key ) {
	++cx->transactionLogicalReads;
	auto ver = getReadVersion();

	return getAddressesForKeyActor(key, ver, cx, info);
}

ACTOR Future< Key > getKeyAndConflictRange(
	Database cx, KeySelector k, Future<Version> version, Promise<std::pair<Key, Key>> conflictRange, TransactionInfo info)
{
	try {
		Key rep = wait( getKey(cx, k, version, info) );
		if( k.offset <= 0 )
			conflictRange.send( std::make_pair( rep, k.orEqual ? keyAfter( k.getKey() ) : Key(k.getKey(), k.arena()) ) );
		else
			conflictRange.send( std::make_pair( k.orEqual ? keyAfter( k.getKey() ) : Key(k.getKey(), k.arena()), keyAfter( rep ) ) );
		return std::move(rep);
	} catch( Error&e ) {
		conflictRange.send(std::make_pair(Key(), Key()));
		throw;
	}
}

Future< Key > Transaction::getKey( const KeySelector& key, bool snapshot ) {
	++cx->transactionLogicalReads;
	if( snapshot )
		return ::getKey(cx, key, getReadVersion(), info);

	Promise<std::pair<Key, Key>> conflictRange;
	extraConflictRanges.push_back( conflictRange.getFuture() );
	return getKeyAndConflictRange( cx, key, getReadVersion(), conflictRange, info );
}

Future< Standalone<RangeResultRef> > Transaction::getRange(
	const KeySelector& begin,
	const KeySelector& end,
	GetRangeLimits limits,
	bool snapshot,
	bool reverse )
{
	++cx->transactionLogicalReads;

	if( limits.isReached() )
		return Standalone<RangeResultRef>();

	if( !limits.isValid() )
		return range_limits_invalid();

	ASSERT(limits.rows != 0);

	KeySelector b = begin;
	if( b.orEqual ) {
		TEST(true); // Native begin orEqual==true
		b.removeOrEqual(b.arena());
	}

	KeySelector e = end;
	if( e.orEqual ) {
		TEST(true); // Native end orEqual==true
		e.removeOrEqual(e.arena());
	}

	if( b.offset >= e.offset && b.getKey() >= e.getKey() ) {
		TEST(true); // Native range inverted
		return Standalone<RangeResultRef>();
	}

	Promise<std::pair<Key, Key>> conflictRange;
	if(!snapshot) {
		extraConflictRanges.push_back( conflictRange.getFuture() );
	}

	return ::getRange(cx, trLogInfo, getReadVersion(), b, e, limits, conflictRange, snapshot, reverse, info);
}

Future< Standalone<RangeResultRef> > Transaction::getRange(
	const KeySelector& begin,
	const KeySelector& end,
	int limit,
	bool snapshot,
	bool reverse )
{
	return getRange( begin, end, GetRangeLimits( limit ), snapshot, reverse );
}

void Transaction::addReadConflictRange( KeyRangeRef const& keys ) {
	ASSERT( !keys.empty() );

	//There aren't any keys in the database with size larger than KEY_SIZE_LIMIT, so if range contains large keys
	//we can translate it to an equivalent one with smaller keys
	KeyRef begin = keys.begin;
	KeyRef end = keys.end;

	if(begin.size() > (begin.startsWith(systemKeys.begin) ? CLIENT_KNOBS->SYSTEM_KEY_SIZE_LIMIT : CLIENT_KNOBS->KEY_SIZE_LIMIT))
		begin = begin.substr(0, (begin.startsWith(systemKeys.begin) ? CLIENT_KNOBS->SYSTEM_KEY_SIZE_LIMIT : CLIENT_KNOBS->KEY_SIZE_LIMIT)+1);
	if(end.size() > (end.startsWith(systemKeys.begin) ? CLIENT_KNOBS->SYSTEM_KEY_SIZE_LIMIT : CLIENT_KNOBS->KEY_SIZE_LIMIT))
		end = end.substr(0, (end.startsWith(systemKeys.begin) ? CLIENT_KNOBS->SYSTEM_KEY_SIZE_LIMIT : CLIENT_KNOBS->KEY_SIZE_LIMIT)+1);

	KeyRangeRef r = KeyRangeRef(begin, end);

	if(r.empty()) {
		return;
	}

	tr.transaction.read_conflict_ranges.push_back_deep( tr.arena, r );
}

void Transaction::makeSelfConflicting() {
	BinaryWriter wr(Unversioned());
	wr.serializeBytes(LiteralStringRef("\xFF/SC/"));
	wr << deterministicRandom()->randomUniqueID();
	auto r = singleKeyRange( wr.toValue(), tr.arena );
	tr.transaction.read_conflict_ranges.push_back( tr.arena, r );
	tr.transaction.write_conflict_ranges.push_back( tr.arena, r );
}

void Transaction::set( const KeyRef& key, const ValueRef& value, bool addConflictRange ) {

	if(key.size() > (key.startsWith(systemKeys.begin) ? CLIENT_KNOBS->SYSTEM_KEY_SIZE_LIMIT : CLIENT_KNOBS->KEY_SIZE_LIMIT))
		throw key_too_large();
	if(value.size() > CLIENT_KNOBS->VALUE_SIZE_LIMIT)
		throw value_too_large();

	auto &req = tr;
	auto &t = req.transaction;
	auto r = singleKeyRange( key, req.arena );
	auto v = ValueRef( req.arena, value );
	t.mutations.push_back( req.arena, MutationRef( MutationRef::SetValue, r.begin, v ) );

	if( addConflictRange ) {
		t.write_conflict_ranges.push_back( req.arena, r );
	}
}

void Transaction::atomicOp(const KeyRef& key, const ValueRef& operand, MutationRef::Type operationType, bool addConflictRange) {
	if(key.size() > (key.startsWith(systemKeys.begin) ? CLIENT_KNOBS->SYSTEM_KEY_SIZE_LIMIT : CLIENT_KNOBS->KEY_SIZE_LIMIT))
		throw key_too_large();
	if(operand.size() > CLIENT_KNOBS->VALUE_SIZE_LIMIT)
		throw value_too_large();

	if (apiVersionAtLeast(510)) {
		if (operationType == MutationRef::Min)
			operationType = MutationRef::MinV2;
		else if (operationType == MutationRef::And)
			operationType = MutationRef::AndV2;
	}

	auto &req = tr;
	auto &t = req.transaction;
	auto r = singleKeyRange( key, req.arena );
	auto v = ValueRef( req.arena, operand );

	t.mutations.push_back( req.arena, MutationRef( operationType, r.begin, v ) );

	if( addConflictRange )
		t.write_conflict_ranges.push_back( req.arena, r );

	TEST(true); //NativeAPI atomic operation
}

ACTOR Future<Void> executeCoordinators(DatabaseContext* cx, StringRef execPayload, Optional<UID> debugID) {
	try {
		if (debugID.present()) {
			g_traceBatch.addEvent("TransactionDebug", debugID.get().first(), "NativeAPI.executeCoordinators.Before");
		}

		state ExecRequest req(execPayload, debugID);
		if (debugID.present()) {
			g_traceBatch.addEvent("TransactionDebug", debugID.get().first(),
									"NativeAPI.executeCoordinators.Inside loop");
		}
		wait(loadBalance(cx->getMasterProxies(false), &MasterProxyInterface::execReq, req, cx->taskID));
		if (debugID.present())
			g_traceBatch.addEvent("TransactionDebug", debugID.get().first(),
									"NativeAPI.executeCoordinators.After");
		return Void();
	} catch (Error& e) {
		TraceEvent("NativeAPI.executeCoordinatorsError").error(e);
		throw;
	}
}

void Transaction::execute(const KeyRef& cmdType, const ValueRef& cmdPayload) {
	TraceEvent("Execute operation").detail("Key", cmdType.toString()).detail("Value", cmdPayload.toString());

	if (cmdType.size() > CLIENT_KNOBS->KEY_SIZE_LIMIT) throw key_too_large();
	if (cmdPayload.size() > CLIENT_KNOBS->VALUE_SIZE_LIMIT) throw value_too_large();

	auto& req = tr;

	// Helps with quickly finding the exec op in a tlog batch
	setOption(FDBTransactionOptions::FIRST_IN_BATCH);

	auto& t = req.transaction;
	auto r = singleKeyRange(cmdType, req.arena);
	auto v = ValueRef(req.arena, cmdPayload);
	t.mutations.push_back(req.arena, MutationRef(MutationRef::Exec, r.begin, v));
}

void Transaction::clear( const KeyRangeRef& range, bool addConflictRange ) {
	auto &req = tr;
	auto &t = req.transaction;

	KeyRef begin = range.begin;
	KeyRef end = range.end;

	//There aren't any keys in the database with size larger than KEY_SIZE_LIMIT, so if range contains large keys
	//we can translate it to an equivalent one with smaller keys
	if(begin.size() > (begin.startsWith(systemKeys.begin) ? CLIENT_KNOBS->SYSTEM_KEY_SIZE_LIMIT : CLIENT_KNOBS->KEY_SIZE_LIMIT))
		begin = begin.substr(0, (begin.startsWith(systemKeys.begin) ? CLIENT_KNOBS->SYSTEM_KEY_SIZE_LIMIT : CLIENT_KNOBS->KEY_SIZE_LIMIT)+1);
	if(end.size() > (end.startsWith(systemKeys.begin) ? CLIENT_KNOBS->SYSTEM_KEY_SIZE_LIMIT : CLIENT_KNOBS->KEY_SIZE_LIMIT))
		end = end.substr(0, (end.startsWith(systemKeys.begin) ? CLIENT_KNOBS->SYSTEM_KEY_SIZE_LIMIT : CLIENT_KNOBS->KEY_SIZE_LIMIT)+1);

	auto r = KeyRangeRef( req.arena, KeyRangeRef(begin, end) );
	if (r.empty()) return;

	t.mutations.push_back( req.arena, MutationRef( MutationRef::ClearRange, r.begin, r.end ) );

	if(addConflictRange)
		t.write_conflict_ranges.push_back( req.arena, r );
}
void Transaction::clear( const KeyRef& key, bool addConflictRange ) {

	//There aren't any keys in the database with size larger than KEY_SIZE_LIMIT
	if(key.size() > (key.startsWith(systemKeys.begin) ? CLIENT_KNOBS->SYSTEM_KEY_SIZE_LIMIT : CLIENT_KNOBS->KEY_SIZE_LIMIT))
		return;

	auto &req = tr;
	auto &t = req.transaction;

	//efficient single key range clear range mutation, see singleKeyRange
	uint8_t* data = new ( req.arena ) uint8_t[ key.size()+1 ];
	memcpy(data, key.begin(), key.size() );
	data[key.size()] = 0;
	t.mutations.push_back( req.arena, MutationRef( MutationRef::ClearRange, KeyRef(data,key.size()), KeyRef(data, key.size()+1)) );

	if(addConflictRange)
		t.write_conflict_ranges.push_back( req.arena, KeyRangeRef( KeyRef(data,key.size()), KeyRef(data, key.size()+1) ) );
}
void Transaction::addWriteConflictRange( const KeyRangeRef& keys ) {
	ASSERT( !keys.empty() );
	auto &req = tr;
	auto &t = req.transaction;

	//There aren't any keys in the database with size larger than KEY_SIZE_LIMIT, so if range contains large keys
	//we can translate it to an equivalent one with smaller keys
	KeyRef begin = keys.begin;
	KeyRef end = keys.end;

	if (begin.size() > (begin.startsWith(systemKeys.begin) ? CLIENT_KNOBS->SYSTEM_KEY_SIZE_LIMIT : CLIENT_KNOBS->KEY_SIZE_LIMIT))
		begin = begin.substr(0, (begin.startsWith(systemKeys.begin) ? CLIENT_KNOBS->SYSTEM_KEY_SIZE_LIMIT : CLIENT_KNOBS->KEY_SIZE_LIMIT) + 1);
	if (end.size() > (end.startsWith(systemKeys.begin) ? CLIENT_KNOBS->SYSTEM_KEY_SIZE_LIMIT : CLIENT_KNOBS->KEY_SIZE_LIMIT))
		end = end.substr(0, (end.startsWith(systemKeys.begin) ? CLIENT_KNOBS->SYSTEM_KEY_SIZE_LIMIT : CLIENT_KNOBS->KEY_SIZE_LIMIT) + 1);

	KeyRangeRef r = KeyRangeRef(begin, end);

	if (r.empty()) {
		return;
	}

	t.write_conflict_ranges.push_back_deep( req.arena, r );
}

double Transaction::getBackoff(int errCode) {
	double b = backoff * deterministicRandom()->random01();
	backoff = errCode == error_code_proxy_memory_limit_exceeded ? std::min(backoff * CLIENT_KNOBS->BACKOFF_GROWTH_RATE, CLIENT_KNOBS->RESOURCE_CONSTRAINED_MAX_BACKOFF) :
				std::min(backoff * CLIENT_KNOBS->BACKOFF_GROWTH_RATE, options.maxBackoff);
	return b;
}

TransactionOptions::TransactionOptions(Database const& cx) {
	reset(cx);
	if (BUGGIFY) {
		commitOnFirstProxy = true;
	}
}

TransactionOptions::TransactionOptions() {
	memset(this, 0, sizeof(*this));
	maxBackoff = CLIENT_KNOBS->DEFAULT_MAX_BACKOFF;
	sizeLimit = CLIENT_KNOBS->TRANSACTION_SIZE_LIMIT;
}

void TransactionOptions::reset(Database const& cx) {
	memset(this, 0, sizeof(*this));
	maxBackoff = CLIENT_KNOBS->DEFAULT_MAX_BACKOFF;
	sizeLimit = CLIENT_KNOBS->TRANSACTION_SIZE_LIMIT;
	lockAware = cx->lockAware;
}

void Transaction::reset() {
	tr = CommitTransactionRequest();
	readVersion = Future<Version>();
	metadataVersion = Promise<Optional<Key>>();
	extraConflictRanges.clear();
	versionstampPromise = Promise<Standalone<StringRef>>();
	commitResult = Promise<Void>();
	committing = Future<Void>();
	info.taskID = cx->taskID;
	info.debugID = Optional<UID>();
	flushTrLogsIfEnabled();
	trLogInfo = Reference<TransactionLogInfo>(createTrLogInfoProbabilistically(cx));
	cancelWatches();

	if(apiVersionAtLeast(16)) {
		options.reset(cx);
		setPriority(GetReadVersionRequest::PRIORITY_DEFAULT);
	}
}

void Transaction::fullReset() {
	reset();
	backoff = CLIENT_KNOBS->DEFAULT_BACKOFF;
}

int Transaction::apiVersionAtLeast(int minVersion) const {
	return cx->apiVersionAtLeast(minVersion);
}

class MutationBlock {
public:
	bool mutated;
	bool cleared;
	ValueRef setValue;

	MutationBlock() : mutated(false) {}
	MutationBlock(bool _cleared) : mutated(true), cleared(_cleared) {}
	MutationBlock(ValueRef value) : mutated(true), cleared(false), setValue(value) {}
};

bool compareBegin( KeyRangeRef lhs, KeyRangeRef rhs ) { return lhs.begin < rhs.begin; }

// If there is any intersection between the two given sets of ranges, returns a range that
//   falls within the intersection
Optional<KeyRangeRef> intersects(VectorRef<KeyRangeRef> lhs, VectorRef<KeyRangeRef> rhs) {
	if( lhs.size() && rhs.size() ) {
		std::sort( lhs.begin(), lhs.end(), compareBegin );
		std::sort( rhs.begin(), rhs.end(), compareBegin );

		int l = 0, r = 0;
		while(l < lhs.size() && r < rhs.size()) {
			if( lhs[l].end <= rhs[r].begin )
				l++;
			else if( rhs[r].end <= lhs[l].begin )
				r++;
			else
				return lhs[l] & rhs[r];
		}
	}

	return Optional<KeyRangeRef>();
}

ACTOR void checkWrites( Database cx, Future<Void> committed, Promise<Void> outCommitted, CommitTransactionRequest req, Transaction* checkTr )
{
	state Version version;
	try {
		wait( committed );
		// If the commit is successful, by definition the transaction still exists for now.  Grab the version, and don't use it again.
		version = checkTr->getCommittedVersion();
		outCommitted.send(Void());
	} catch (Error& e) {
		outCommitted.sendError(e);
		return;
	}

	wait( delay( deterministicRandom()->random01() ) ); // delay between 0 and 1 seconds

	//Future<Optional<Version>> version, Database cx, CommitTransactionRequest req ) {
	state KeyRangeMap<MutationBlock> expectedValues;

	auto &mutations = req.transaction.mutations;
	state int mCount = mutations.size(); // debugging info for traceEvent

	for( int idx = 0; idx < mutations.size(); idx++) {
		if( mutations[idx].type == MutationRef::SetValue )
			expectedValues.insert( singleKeyRange( mutations[idx].param1 ),
				MutationBlock( mutations[idx].param2 ) );
		else if( mutations[idx].type == MutationRef::ClearRange )
			expectedValues.insert( KeyRangeRef( mutations[idx].param1, mutations[idx].param2 ),
				MutationBlock( true ) );
	}

	try {
		state Transaction tr(cx);
		tr.setVersion( version );
		state int checkedRanges = 0;
		state KeyRangeMap<MutationBlock>::Ranges ranges = expectedValues.ranges();
		state KeyRangeMap<MutationBlock>::Iterator it = ranges.begin();
		for(; it != ranges.end(); ++it) {
			state MutationBlock m = it->value();
			if( m.mutated ) {
				checkedRanges++;
				if( m.cleared ) {
					Standalone<RangeResultRef> shouldBeEmpty = wait(
						tr.getRange( it->range(), 1 ) );
					if( shouldBeEmpty.size() ) {
						TraceEvent(SevError, "CheckWritesFailed").detail("Class", "Clear").detail("KeyBegin", it->range().begin)
							.detail("KeyEnd", it->range().end);
						return;
					}
				} else {
					Optional<Value> val = wait( tr.get( it->range().begin ) );
					if( !val.present() || val.get() != m.setValue ) {
						TraceEvent evt = TraceEvent(SevError, "CheckWritesFailed")
							.detail("Class", "Set")
							.detail("Key", it->range().begin)
							.detail("Expected", m.setValue);
						if( !val.present() )
							evt.detail("Actual", "_Value Missing_");
						else
							evt.detail("Actual", val.get());
						return;
					}
				}
			}
		}
		TraceEvent("CheckWritesSuccess").detail("Version", version).detail("MutationCount", mCount).detail("CheckedRanges", checkedRanges);
	} catch( Error& e ) {
		bool ok = e.code() == error_code_transaction_too_old || e.code() == error_code_future_version;
		TraceEvent( ok ? SevWarn : SevError, "CheckWritesFailed" ).error(e);
		throw;
	}
}

ACTOR static Future<Void> commitDummyTransaction( Database cx, KeyRange range, TransactionInfo info, TransactionOptions options ) {
	state Transaction tr(cx);
	state int retries = 0;
	loop {
		try {
			TraceEvent("CommitDummyTransaction").detail("Key", range.begin).detail("Retries", retries);
			tr.options = options;
			tr.info.taskID = info.taskID;
			tr.setOption( FDBTransactionOptions::ACCESS_SYSTEM_KEYS );
			tr.setOption( FDBTransactionOptions::CAUSAL_WRITE_RISKY );
			tr.setOption( FDBTransactionOptions::LOCK_AWARE );
			tr.addReadConflictRange(range);
			tr.addWriteConflictRange(range);
			wait( tr.commit() );
			return Void();
		} catch (Error& e) {
			TraceEvent("CommitDummyTransactionError").error(e,true).detail("Key", range.begin).detail("Retries", retries);
			wait( tr.onError(e) );
		}
		++retries;
	}
}

void Transaction::cancelWatches(Error const& e) {
	for(int i = 0; i < watches.size(); ++i)
		if(!watches[i]->onChangeTrigger.isSet())
			watches[i]->onChangeTrigger.sendError(e);

	watches.clear();
}

void Transaction::setupWatches() {
	try {
		Future<Version> watchVersion = getCommittedVersion() > 0 ? getCommittedVersion() : getReadVersion();

		for(int i = 0; i < watches.size(); ++i)
			watches[i]->setWatch(watchValue(watchVersion, watches[i]->key, watches[i]->value, cx, info));

		watches.clear();
	}
	catch(Error&) {
		ASSERT(false); // The above code must NOT throw because commit has already occured.
		throw internal_error();
	}
}

ACTOR static Future<Void> tryCommit( Database cx, Reference<TransactionLogInfo> trLogInfo, CommitTransactionRequest req, Future<Version> readVersion, TransactionInfo info, Version* pCommittedVersion, Transaction* tr, TransactionOptions options) {
	state TraceInterval interval( "TransactionCommit" );
	state double startTime;
	if (info.debugID.present())
		TraceEvent(interval.begin()).detail( "Parent", info.debugID.get() );

	if(CLIENT_BUGGIFY) {
		throw deterministicRandom()->randomChoice(std::vector<Error>{
				not_committed(),
				transaction_too_old(),
				proxy_memory_limit_exceeded(),
				commit_unknown_result()});
	}

	try {
		Version v = wait( readVersion );
		req.transaction.read_snapshot = v;

		startTime = now();
		state Optional<UID> commitID = Optional<UID>();
		if(info.debugID.present()) {
			commitID = nondeterministicRandom()->randomUniqueID();
			g_traceBatch.addAttach("CommitAttachID", info.debugID.get().first(), commitID.get().first());
			g_traceBatch.addEvent("CommitDebug", commitID.get().first(), "NativeAPI.commit.Before");
		}

		req.debugID = commitID;
		state Future<CommitID> reply;
		if (options.commitOnFirstProxy) {
			const std::vector<MasterProxyInterface>& proxies = cx->clientInfo->get().proxies;
			reply = proxies.size() ? throwErrorOr ( brokenPromiseToMaybeDelivered ( proxies[0].commit.tryGetReply(req) ) ) : Never();
		} else {
			reply = loadBalance( cx->getMasterProxies(info.useProvisionalProxies), &MasterProxyInterface::commit, req, TaskPriority::DefaultPromiseEndpoint, true );
		}

		choose {
			when ( wait( cx->onMasterProxiesChanged() ) ) {
				reply.cancel();
				throw request_maybe_delivered();
			}
			when (CommitID ci = wait( reply )) {
				if(ci.newClientInfo.present()) {
					cx->clientInfo->set(ci.newClientInfo.get());
					throw not_committed();
				}

				Version v = ci.version;
				if (v != invalidVersion) {
					if (info.debugID.present())
						TraceEvent(interval.end()).detail("CommittedVersion", v);
					*pCommittedVersion = v;
					if(v > cx->metadataVersionCache[cx->mvCacheInsertLocation].first) {
						cx->mvCacheInsertLocation = (cx->mvCacheInsertLocation + 1)%cx->metadataVersionCache.size();
						cx->metadataVersionCache[cx->mvCacheInsertLocation] = std::make_pair(v, ci.metadataVersion);
					}

					Standalone<StringRef> ret = makeString(10);
					placeVersionstamp(mutateString(ret), v, ci.txnBatchId);
					tr->versionstampPromise.send(ret);

					tr->numErrors = 0;
					++cx->transactionsCommitCompleted;
					cx->transactionCommittedMutations += req.transaction.mutations.size();
					cx->transactionCommittedMutationBytes += req.transaction.mutations.expectedSize();

					if(info.debugID.present())
						g_traceBatch.addEvent("CommitDebug", commitID.get().first(), "NativeAPI.commit.After");

					double latency = now() - startTime;
					cx->commitLatencies.addSample(latency);
					cx->latencies.addSample(now() - tr->startTime);
					if (trLogInfo)
						trLogInfo->addLog(FdbClientLogEvents::EventCommit(startTime, latency, req.transaction.mutations.size(), req.transaction.mutations.expectedSize(), req));
					if (CLIENT_BUGGIFY) {
						throw commit_unknown_result();
					}
					return Void();
				} else {
					if (info.debugID.present())
						TraceEvent(interval.end()).detail("Conflict", 1);

					if(info.debugID.present())
						g_traceBatch.addEvent("CommitDebug", commitID.get().first(), "NativeAPI.commit.After");

					throw not_committed();
				}
			}
		}
	} catch (Error& e) {
		if (e.code() == error_code_request_maybe_delivered || e.code() == error_code_commit_unknown_result) {
			// We don't know if the commit happened, and it might even still be in flight.

			if (!options.causalWriteRisky) {
				// Make sure it's not still in flight, either by ensuring the master we submitted to is dead, or the version we submitted with is dead, or by committing a conflicting transaction successfully
				//if ( cx->getMasterProxies()->masterGeneration <= originalMasterGeneration )

				// To ensure the original request is not in flight, we need a key range which intersects its read conflict ranges
				// We pick a key range which also intersects its write conflict ranges, since that avoids potentially creating conflicts where there otherwise would be none
				// We make the range as small as possible (a single key range) to minimize conflicts
				// The intersection will never be empty, because if it were (since !causalWriteRisky) makeSelfConflicting would have been applied automatically to req
				KeyRangeRef selfConflictingRange = intersects( req.transaction.write_conflict_ranges, req.transaction.read_conflict_ranges ).get();

				TEST(true);  // Waiting for dummy transaction to report commit_unknown_result

				wait( commitDummyTransaction( cx, singleKeyRange(selfConflictingRange.begin), info, tr->options ) );
			}

			// The user needs to be informed that we aren't sure whether the commit happened.  Standard retry loops retry it anyway (relying on transaction idempotence) but a client might do something else.
			throw commit_unknown_result();
		} else {
			if (e.code() != error_code_transaction_too_old
				&& e.code() != error_code_not_committed
				&& e.code() != error_code_database_locked
				&& e.code() != error_code_proxy_memory_limit_exceeded
				&& e.code() != error_code_transaction_not_permitted
				&& e.code() != error_code_cluster_not_fully_recovered
				&& e.code() != error_code_txn_exec_log_anti_quorum)
				TraceEvent(SevError, "TryCommitError").error(e);
			if (trLogInfo)
				trLogInfo->addLog(FdbClientLogEvents::EventCommitError(startTime, static_cast<int>(e.code()), req));
			throw;
		}
	}
}

Future<Void> Transaction::commitMutations() {
	try {
		//if this is a read-only transaction return immediately
		if( !tr.transaction.write_conflict_ranges.size() && !tr.transaction.mutations.size() ) {
			numErrors = 0;

			committedVersion = invalidVersion;
			versionstampPromise.sendError(no_commit_version());
			return Void();
		}

		++cx->transactionsCommitStarted;

		if(options.readOnly)
			return transaction_read_only();

		cx->mutationsPerCommit.addSample(tr.transaction.mutations.size());
		cx->bytesPerCommit.addSample(tr.transaction.mutations.expectedSize());

		size_t transactionSize = tr.transaction.mutations.expectedSize() + tr.transaction.read_conflict_ranges.expectedSize() + tr.transaction.write_conflict_ranges.expectedSize();
		if (transactionSize > (uint64_t)FLOW_KNOBS->PACKET_WARNING) {
			TraceEvent(!g_network->isSimulated() ? SevWarnAlways : SevWarn, "LargeTransaction")
				.suppressFor(1.0)
				.detail("Size", transactionSize)
				.detail("NumMutations", tr.transaction.mutations.size())
				.detail("ReadConflictSize", tr.transaction.read_conflict_ranges.expectedSize())
				.detail("WriteConflictSize", tr.transaction.write_conflict_ranges.expectedSize())
				.detail("DebugIdentifier", trLogInfo ? trLogInfo->identifier : "");
		}

		if(!apiVersionAtLeast(300)) {
			transactionSize = tr.transaction.mutations.expectedSize(); // Old API versions didn't account for conflict ranges when determining whether to throw transaction_too_large
		}

		if (transactionSize > options.sizeLimit) {
			return transaction_too_large();
		}

		if( !readVersion.isValid() )
			getReadVersion( GetReadVersionRequest::FLAG_CAUSAL_READ_RISKY ); // sets up readVersion field.  We had no reads, so no need for (expensive) full causal consistency.

		bool isCheckingWrites = options.checkWritesEnabled && deterministicRandom()->random01() < 0.01;
		for(int i=0; i<extraConflictRanges.size(); i++)
			if (extraConflictRanges[i].isReady() && extraConflictRanges[i].get().first < extraConflictRanges[i].get().second )
				tr.transaction.read_conflict_ranges.push_back( tr.arena, KeyRangeRef(extraConflictRanges[i].get().first, extraConflictRanges[i].get().second) );

		if( !options.causalWriteRisky && !intersects( tr.transaction.write_conflict_ranges, tr.transaction.read_conflict_ranges ).present() )
			makeSelfConflicting();

		if (isCheckingWrites) {
			// add all writes into the read conflict range...
			tr.transaction.read_conflict_ranges.append( tr.arena, tr.transaction.write_conflict_ranges.begin(), tr.transaction.write_conflict_ranges.size() );
		}

		if ( options.debugDump ) {
			UID u = nondeterministicRandom()->randomUniqueID();
			TraceEvent("TransactionDump", u);
			for(auto i=tr.transaction.mutations.begin(); i!=tr.transaction.mutations.end(); ++i)
				TraceEvent("TransactionMutation", u).detail("T", i->type).detail("P1", i->param1).detail("P2", i->param2);
		}

		if(options.lockAware) {
			tr.flags = tr.flags | CommitTransactionRequest::FLAG_IS_LOCK_AWARE;
		}
		if(options.firstInBatch) {
			tr.flags = tr.flags | CommitTransactionRequest::FLAG_FIRST_IN_BATCH;
		}

		Future<Void> commitResult = tryCommit( cx, trLogInfo, tr, readVersion, info, &this->committedVersion, this, options );

		if (isCheckingWrites) {
			Promise<Void> committed;
			checkWrites( cx, commitResult, committed, tr, this );
			return committed.getFuture();
		}
		return commitResult;
	} catch( Error& e ) {
		TraceEvent("ClientCommitError").error(e);
		return Future<Void>( e );
	} catch( ... ) {
		Error e( error_code_unknown_error );
		TraceEvent("ClientCommitError").error(e);
		return Future<Void>( e );
	}
}

ACTOR Future<Void> commitAndWatch(Transaction *self) {
	try {
		wait(self->commitMutations());

		if(!self->watches.empty()) {
			self->setupWatches();
		}

		self->reset();
		return Void();
	}
	catch(Error &e) {
		if(e.code() != error_code_actor_cancelled) {
			if(!self->watches.empty()) {
				self->cancelWatches(e);
			}

			self->versionstampPromise.sendError(transaction_invalid_version());
			self->reset();
		}

		throw;
	}
}

Future<Void> Transaction::commit() {
	ASSERT(!committing.isValid());
	committing = commitAndWatch(this);
	return committing;
}

void Transaction::setPriority( uint32_t priorityFlag ) {
	options.getReadVersionFlags = (options.getReadVersionFlags & ~GetReadVersionRequest::FLAG_PRIORITY_MASK) | priorityFlag;
}

void Transaction::setOption( FDBTransactionOptions::Option option, Optional<StringRef> value ) {
	switch(option) {
		case FDBTransactionOptions::INITIALIZE_NEW_DATABASE:
			validateOptionValue(value, false);
			if(readVersion.isValid())
				throw read_version_already_set();
			readVersion = Version(0);
			options.causalWriteRisky = true;
			break;

		case FDBTransactionOptions::CAUSAL_READ_RISKY:
			validateOptionValue(value, false);
			options.getReadVersionFlags |= GetReadVersionRequest::FLAG_CAUSAL_READ_RISKY;
			break;

		case FDBTransactionOptions::PRIORITY_SYSTEM_IMMEDIATE:
			validateOptionValue(value, false);
			setPriority(GetReadVersionRequest::PRIORITY_SYSTEM_IMMEDIATE);
			break;

		case FDBTransactionOptions::PRIORITY_BATCH:
			validateOptionValue(value, false);
			setPriority(GetReadVersionRequest::PRIORITY_BATCH);
			break;

		case FDBTransactionOptions::CAUSAL_WRITE_RISKY:
			validateOptionValue(value, false);
			options.causalWriteRisky = true;
			break;

		case FDBTransactionOptions::COMMIT_ON_FIRST_PROXY:
			validateOptionValue(value, false);
			options.commitOnFirstProxy = true;
			break;

		case FDBTransactionOptions::CHECK_WRITES_ENABLE:
			validateOptionValue(value, false);
			options.checkWritesEnabled = true;
			break;

		case FDBTransactionOptions::DEBUG_DUMP:
			validateOptionValue(value, false);
			options.debugDump = true;
			break;

		case FDBTransactionOptions::TRANSACTION_LOGGING_ENABLE:
			setOption(FDBTransactionOptions::DEBUG_TRANSACTION_IDENTIFIER, value);
			setOption(FDBTransactionOptions::LOG_TRANSACTION);
			break;

		case FDBTransactionOptions::DEBUG_TRANSACTION_IDENTIFIER:
			validateOptionValue(value, true);

			if (value.get().size() > 100) {
				throw invalid_option_value();
			}

			if (trLogInfo) {
				if (trLogInfo->identifier.empty()) {
					trLogInfo->identifier = value.get().printable();
				}
				else if (trLogInfo->identifier != value.get().printable()) {
					TraceEvent(SevWarn, "CannotChangeDebugTransactionIdentifier").detail("PreviousIdentifier", trLogInfo->identifier).detail("NewIdentifier", value.get());
					throw client_invalid_operation();
				}
			}
			else {
				trLogInfo = Reference<TransactionLogInfo>(new TransactionLogInfo(value.get().printable(), TransactionLogInfo::DONT_LOG));
			}
			break;

		case FDBTransactionOptions::LOG_TRANSACTION:
			validateOptionValue(value, false);
			if (trLogInfo) {
				trLogInfo->logTo(TransactionLogInfo::TRACE_LOG);
			}
			else {
				TraceEvent(SevWarn, "DebugTransactionIdentifierNotSet").detail("Error", "Debug Transaction Identifier option must be set before logging the transaction");
				throw client_invalid_operation();
			}
			break;

		case FDBTransactionOptions::MAX_RETRY_DELAY:
			validateOptionValue(value, true);
			options.maxBackoff = extractIntOption(value, 0, std::numeric_limits<int32_t>::max()) / 1000.0;
			break;

		case FDBTransactionOptions::SIZE_LIMIT:
			validateOptionValue(value, true);
			options.sizeLimit = extractIntOption(value, 32, CLIENT_KNOBS->TRANSACTION_SIZE_LIMIT);
			break;

		case FDBTransactionOptions::LOCK_AWARE:
			validateOptionValue(value, false);
			options.lockAware = true;
			options.readOnly = false;
			break;

		case FDBTransactionOptions::READ_LOCK_AWARE:
			validateOptionValue(value, false);
			if(!options.lockAware) {
				options.lockAware = true;
				options.readOnly = true;
			}
			break;

		case FDBTransactionOptions::FIRST_IN_BATCH:
			validateOptionValue(value, false);
			options.firstInBatch = true;
			break;

		case FDBTransactionOptions::USE_PROVISIONAL_PROXIES:
			validateOptionValue(value, false);
			options.getReadVersionFlags |= GetReadVersionRequest::FLAG_USE_PROVISIONAL_PROXIES;
			info.useProvisionalProxies = true;
			break;

		default:
			break;
	}
}

ACTOR Future<GetReadVersionReply> getConsistentReadVersion( DatabaseContext *cx, uint32_t transactionCount, uint32_t flags, Optional<UID> debugID ) {
	try {
		if( debugID.present() )
			g_traceBatch.addEvent("TransactionDebug", debugID.get().first(), "NativeAPI.getConsistentReadVersion.Before");
		loop {
			state GetReadVersionRequest req( transactionCount, flags, debugID );
			choose {
				when ( wait( cx->onMasterProxiesChanged() ) ) {}
				when ( GetReadVersionReply v = wait( loadBalance( cx->getMasterProxies(flags & GetReadVersionRequest::FLAG_USE_PROVISIONAL_PROXIES), &MasterProxyInterface::getConsistentReadVersion, req, cx->taskID ) ) ) {
					if(v.newClientInfo.present()) {
						cx->clientInfo->set(v.newClientInfo.get());
						continue;
					}
					if( debugID.present() )
						g_traceBatch.addEvent("TransactionDebug", debugID.get().first(), "NativeAPI.getConsistentReadVersion.After");
					ASSERT( v.version > 0 );
					cx->minAcceptableReadVersion = std::min(cx->minAcceptableReadVersion, v.version);
					return v;
				}
			}
		}
	} catch (Error& e) {
		if( e.code() != error_code_broken_promise )
			TraceEvent(SevError, "GetConsistentReadVersionError").error(e);
		throw;
	}
}

ACTOR Future<Void> readVersionBatcher( DatabaseContext *cx, FutureStream< std::pair< Promise<GetReadVersionReply>, Optional<UID> > > versionStream, uint32_t flags ) {
	state std::vector< Promise<GetReadVersionReply> > requests;
	state PromiseStream< Future<Void> > addActor;
	state Future<Void> collection = actorCollection( addActor.getFuture() );
	state Future<Void> timeout;
	state Optional<UID> debugID;
	state bool send_batch;

	// dynamic batching
	state PromiseStream<double> replyTimes;
	state PromiseStream<Error> _errorStream;
	state double batchTime = 0;

	loop {
		send_batch = false;
		choose {
			when(std::pair< Promise<GetReadVersionReply>, Optional<UID> > req = waitNext(versionStream)) {
				if (req.second.present()) {
					if (!debugID.present())
						debugID = nondeterministicRandom()->randomUniqueID();
					g_traceBatch.addAttach("TransactionAttachID", req.second.get().first(), debugID.get().first());
				}
				requests.push_back(req.first);
				if (requests.size() == CLIENT_KNOBS->MAX_BATCH_SIZE)
					send_batch = true;
				else if (!timeout.isValid())
					timeout = delay(batchTime, TaskPriority::ProxyGetConsistentReadVersion);
			}
			when(wait(timeout.isValid() ? timeout : Never())) {
				send_batch = true;
			}
			// dynamic batching monitors reply latencies
			when(double reply_latency = waitNext(replyTimes.getFuture())){
				double target_latency = reply_latency * 0.5;
				batchTime = min(0.1 * target_latency + 0.9 * batchTime, CLIENT_KNOBS->GRV_BATCH_TIMEOUT);
			}
			when(wait(collection)){} // for errors
		}
		if (send_batch) {
			int count = requests.size();
			ASSERT(count);

			// dynamic batching
			Promise<GetReadVersionReply> GRVReply;
			requests.push_back(GRVReply);
			addActor.send(timeReply(GRVReply.getFuture(), replyTimes));

			Future<Void> batch =
				incrementalBroadcast(
					getConsistentReadVersion(cx, count, flags, std::move(debugID)),
					std::vector< Promise<GetReadVersionReply> >(std::move(requests)), CLIENT_KNOBS->BROADCAST_BATCH_SIZE);
			debugID = Optional<UID>();
			requests = std::vector< Promise<GetReadVersionReply> >();
			addActor.send(batch);
			timeout = Future<Void>();
		}
	}
}

ACTOR Future<Version> extractReadVersion(DatabaseContext* cx, Reference<TransactionLogInfo> trLogInfo, Future<GetReadVersionReply> f, bool lockAware, double startTime, Promise<Optional<Value>> metadataVersion) {
	GetReadVersionReply rep = wait(f);
	double latency = now() - startTime;
	cx->GRVLatencies.addSample(latency);
	if (trLogInfo)
		trLogInfo->addLog(FdbClientLogEvents::EventGetVersion(startTime, latency));
	if(rep.locked && !lockAware)
		throw database_locked();

	if(rep.version > cx->metadataVersionCache[cx->mvCacheInsertLocation].first) {
		cx->mvCacheInsertLocation = (cx->mvCacheInsertLocation + 1)%cx->metadataVersionCache.size();
		cx->metadataVersionCache[cx->mvCacheInsertLocation] = std::make_pair(rep.version, rep.metadataVersion);
	}

	metadataVersion.send(rep.metadataVersion);
	return rep.version;
}

Future<Version> Transaction::getReadVersion(uint32_t flags) {
	++cx->transactionReadVersions;
	flags |= options.getReadVersionFlags;

	auto& batcher = cx->versionBatcher[ flags ];
	if (!batcher.actor.isValid()) {
		batcher.actor = readVersionBatcher( cx.getPtr(), batcher.stream.getFuture(), flags );
	}
	if (!readVersion.isValid()) {
		Promise<GetReadVersionReply> p;
		batcher.stream.send( std::make_pair( p, info.debugID ) );
		startTime = now();
		readVersion = extractReadVersion( cx.getPtr(), trLogInfo, p.getFuture(), options.lockAware, startTime, metadataVersion);
	}
	return readVersion;
}

Future<Standalone<StringRef>> Transaction::getVersionstamp() {
	if(committing.isValid()) {
		return transaction_invalid_version();
	}
	return versionstampPromise.getFuture();
}

Future<Void> Transaction::onError( Error const& e ) {
	if (e.code() == error_code_success) {
		return client_invalid_operation();
	}
	if (e.code() == error_code_not_committed ||
		e.code() == error_code_commit_unknown_result ||
		e.code() == error_code_database_locked ||
		e.code() == error_code_proxy_memory_limit_exceeded ||
		e.code() == error_code_process_behind ||
		e.code() == error_code_cluster_not_fully_recovered)
	{
		if(e.code() == error_code_not_committed)
			++cx->transactionsNotCommitted;
		if(e.code() == error_code_commit_unknown_result)
			++cx->transactionsMaybeCommitted;
		if (e.code() == error_code_proxy_memory_limit_exceeded)
			++cx->transactionsResourceConstrained;
		if (e.code() == error_code_process_behind)
			++cx->transactionsProcessBehind;
		if (e.code() == error_code_cluster_not_fully_recovered) {
			++cx->transactionWaitsForFullRecovery;
		}

		double backoff = getBackoff(e.code());
		reset();
		return delay(backoff, info.taskID);
	}
	if (e.code() == error_code_transaction_too_old ||
		e.code() == error_code_future_version)
	{
		if( e.code() == error_code_transaction_too_old )
			++cx->transactionsTooOld;
		else if( e.code() == error_code_future_version )
			++cx->transactionsFutureVersions;

		double maxBackoff = options.maxBackoff;
		reset();
		return delay(std::min(CLIENT_KNOBS->FUTURE_VERSION_RETRY_DELAY, maxBackoff), info.taskID);
	}

	if(g_network->isSimulated() && ++numErrors % 10 == 0)
		TraceEvent(SevWarnAlways, "TransactionTooManyRetries").detail("NumRetries", numErrors);

	return e;
}

ACTOR Future<Void> trackBoundedStorageMetrics(
	KeyRange keys,
	Reference<LocationInfo> location,
	StorageMetrics x,
	StorageMetrics halfError,
	PromiseStream<StorageMetrics> deltaStream)
{
	try {
		loop {
			WaitMetricsRequest req( keys, x - halfError, x + halfError );
			StorageMetrics nextX = wait( loadBalance( location, &StorageServerInterface::waitMetrics, req ) );
			deltaStream.send( nextX - x );
			x = nextX;
		}
	} catch (Error& e) {
		deltaStream.sendError(e);
		throw e;
	}
}

ACTOR Future< StorageMetrics > waitStorageMetricsMultipleLocations(
	vector< pair<KeyRange,Reference<LocationInfo>> > locations,
	StorageMetrics min,
	StorageMetrics max,
	StorageMetrics permittedError)
{
	state int nLocs = locations.size();
	state vector<Future<StorageMetrics>> fx( nLocs );
	state StorageMetrics total;
	state PromiseStream<StorageMetrics> deltas;
	state vector<Future<Void>> wx( fx.size() );
	state StorageMetrics halfErrorPerMachine = permittedError * (0.5 / nLocs);
	state StorageMetrics maxPlus = max + halfErrorPerMachine * (nLocs-1);
	state StorageMetrics minMinus = min - halfErrorPerMachine * (nLocs-1);

	for(int i=0; i<nLocs; i++) {
		WaitMetricsRequest req(locations[i].first, StorageMetrics(), StorageMetrics());
		req.min.bytes = 0;
		req.max.bytes = -1;
		fx[i] = loadBalance( locations[i].second, &StorageServerInterface::waitMetrics, req, TaskPriority::DataDistribution );
	}
	wait( waitForAll(fx) );

	// invariant: true total is between (total-permittedError/2, total+permittedError/2)
	for(int i=0; i<nLocs; i++)
		total += fx[i].get();

	if (!total.allLessOrEqual( maxPlus )) return total;
	if (!minMinus.allLessOrEqual( total )) return total;

	for(int i=0; i<nLocs; i++)
		wx[i] = trackBoundedStorageMetrics( locations[i].first, locations[i].second, fx[i].get(), halfErrorPerMachine, deltas );

	loop {
		StorageMetrics delta = waitNext(deltas.getFuture());
		total += delta;
		if (!total.allLessOrEqual( maxPlus )) return total;
		if (!minMinus.allLessOrEqual( total )) return total;
	}
}

ACTOR Future< StorageMetrics > waitStorageMetrics(
	Database cx,
	KeyRange keys,
	StorageMetrics min,
	StorageMetrics max,
	StorageMetrics permittedError,
	int shardLimit )
{
	loop {
		vector< pair<KeyRange, Reference<LocationInfo>> > locations = wait( getKeyRangeLocations( cx, keys, shardLimit, false, &StorageServerInterface::waitMetrics, TransactionInfo(TaskPriority::DataDistribution) ) );

		//SOMEDAY: Right now, if there are too many shards we delay and check again later. There may be a better solution to this.
		if(locations.size() < shardLimit) {
			try {
				Future<StorageMetrics> fx;
				if (locations.size() > 1) {
					fx = waitStorageMetricsMultipleLocations( locations, min, max, permittedError );
				} else {
					WaitMetricsRequest req( keys, min, max );
					fx = loadBalance( locations[0].second, &StorageServerInterface::waitMetrics, req, TaskPriority::DataDistribution );
				}
				StorageMetrics x = wait(fx);
				return x;
			} catch (Error& e) {
				if (e.code() != error_code_wrong_shard_server && e.code() != error_code_all_alternatives_failed) {
					TraceEvent(SevError, "WaitStorageMetricsError").error(e);
					throw;
				}
				cx->invalidateCache(keys);
				wait(delay(CLIENT_KNOBS->WRONG_SHARD_SERVER_DELAY, TaskPriority::DataDistribution));
			}
		} else {
			TraceEvent(SevWarn, "WaitStorageMetricsPenalty")
				.detail("Keys", keys)
				.detail("Limit", CLIENT_KNOBS->STORAGE_METRICS_SHARD_LIMIT)
				.detail("JitteredSecondsOfPenitence", CLIENT_KNOBS->STORAGE_METRICS_TOO_MANY_SHARDS_DELAY);
			wait(delayJittered(CLIENT_KNOBS->STORAGE_METRICS_TOO_MANY_SHARDS_DELAY, TaskPriority::DataDistribution));
			// make sure that the next getKeyRangeLocations() call will actually re-fetch the range
			cx->invalidateCache( keys );
		}
	}
}

Future< StorageMetrics > Transaction::waitStorageMetrics(
	KeyRange const& keys,
	StorageMetrics const& min,
	StorageMetrics const& max,
	StorageMetrics const& permittedError,
	int shardLimit )
{
	return ::waitStorageMetrics( cx, keys, min, max, permittedError, shardLimit );
}

Future< StorageMetrics > Transaction::getStorageMetrics( KeyRange const& keys, int shardLimit ) {
	StorageMetrics m;
	m.bytes = -1;
	return ::waitStorageMetrics( cx, keys, StorageMetrics(), m, StorageMetrics(), shardLimit );
}

ACTOR Future< Standalone<VectorRef<KeyRef>> > splitStorageMetrics( Database cx, KeyRange keys, StorageMetrics limit, StorageMetrics estimated )
{
	loop {
		state vector< pair<KeyRange, Reference<LocationInfo>> > locations = wait( getKeyRangeLocations( cx, keys, CLIENT_KNOBS->STORAGE_METRICS_SHARD_LIMIT, false, &StorageServerInterface::splitMetrics, TransactionInfo(TaskPriority::DataDistribution) ) );
		state StorageMetrics used;
		state Standalone<VectorRef<KeyRef>> results;

		//SOMEDAY: Right now, if there are too many shards we delay and check again later. There may be a better solution to this.
		if(locations.size() == CLIENT_KNOBS->STORAGE_METRICS_SHARD_LIMIT) {
			wait(delay(CLIENT_KNOBS->STORAGE_METRICS_TOO_MANY_SHARDS_DELAY, TaskPriority::DataDistribution));
			cx->invalidateCache(keys);
		}
		else {
			results.push_back_deep( results.arena(), keys.begin );
			try {
				//TraceEvent("SplitStorageMetrics").detail("Locations", locations.size());

				state int i = 0;
				for(; i<locations.size(); i++) {
					SplitMetricsRequest req( locations[i].first, limit, used, estimated, i == locations.size() - 1 );
					SplitMetricsReply res = wait( loadBalance( locations[i].second, &StorageServerInterface::splitMetrics, req, TaskPriority::DataDistribution ) );
					if( res.splits.size() && res.splits[0] <= results.back() ) { // split points are out of order, possibly because of moving data, throw error to retry
						ASSERT_WE_THINK(false);   // FIXME: This seems impossible and doesn't seem to be covered by testing
						throw all_alternatives_failed();
					}
					if( res.splits.size() ) {
						results.append( results.arena(), res.splits.begin(), res.splits.size() );
						results.arena().dependsOn( res.splits.arena() );
					}
					used = res.used;

					//TraceEvent("SplitStorageMetricsResult").detail("Used", used.bytes).detail("Location", i).detail("Size", res.splits.size());
				}

				if( used.allLessOrEqual( limit * CLIENT_KNOBS->STORAGE_METRICS_UNFAIR_SPLIT_LIMIT ) ) {
					results.resize(results.arena(), results.size() - 1);
				}

				results.push_back_deep( results.arena(), keys.end );
				return results;
			} catch (Error& e) {
				if (e.code() != error_code_wrong_shard_server && e.code() != error_code_all_alternatives_failed) {
					TraceEvent(SevError, "SplitStorageMetricsError").error(e);
					throw;
				}
				cx->invalidateCache( keys );
				wait(delay(CLIENT_KNOBS->WRONG_SHARD_SERVER_DELAY, TaskPriority::DataDistribution));
			}
		}
	}
}

Future< Standalone<VectorRef<KeyRef>> > Transaction::splitStorageMetrics( KeyRange const& keys, StorageMetrics const& limit, StorageMetrics const& estimated ) {
	return ::splitStorageMetrics( cx, keys, limit, estimated );
}

void Transaction::checkDeferredError() { cx->checkDeferredError(); }

Reference<TransactionLogInfo> Transaction::createTrLogInfoProbabilistically(const Database &cx) {
	if(!cx->isError()) {
		double clientSamplingProbability = std::isinf(cx->clientInfo->get().clientTxnInfoSampleRate) ? CLIENT_KNOBS->CSI_SAMPLING_PROBABILITY : cx->clientInfo->get().clientTxnInfoSampleRate;
		if (((networkOptions.logClientInfo.present() && networkOptions.logClientInfo.get()) || BUGGIFY) && deterministicRandom()->random01() < clientSamplingProbability && (!g_network->isSimulated() || !g_simulator.speedUpSimulation)) {
			return Reference<TransactionLogInfo>(new TransactionLogInfo(TransactionLogInfo::DATABASE));
		}
	}

	return Reference<TransactionLogInfo>();
}

void enableClientInfoLogging() {
	ASSERT(networkOptions.logClientInfo.present() == false);
	networkOptions.logClientInfo = true;
	TraceEvent(SevInfo, "ClientInfoLoggingEnabled");
}

ACTOR Future<Void> snapCreate(Database inputCx, StringRef snapCmd, UID snapUID) {
	state Transaction tr(inputCx);
	state DatabaseContext* cx = inputCx.getPtr();
	// remember the client ID before the snap operation
	state UID preSnapClientUID = cx->clientInfo->get().id;

	TraceEvent("SnapCreateEnter")
	    .detail("SnapCmd", snapCmd.toString())
	    .detail("UID", snapUID)
	    .detail("PreSnapClientUID", preSnapClientUID);

	StringRef snapCmdArgs = snapCmd;
	StringRef snapCmdPart = snapCmdArgs.eat(":");
	state Standalone<StringRef> snapUIDRef(snapUID.toString());
	state Standalone<StringRef> snapPayloadRef = snapCmdPart
		.withSuffix(LiteralStringRef(":uid="))
		.withSuffix(snapUIDRef)
		.withSuffix(LiteralStringRef(","))
		.withSuffix(snapCmdArgs);
	state Standalone<StringRef>
		tLogCmdPayloadRef = LiteralStringRef("empty-binary:uid=").withSuffix(snapUIDRef);
	// disable popping of TLog
	tr.reset();
	loop {
		try {
			tr.setOption(FDBTransactionOptions::LOCK_AWARE);
			tr.execute(execDisableTLogPop, tLogCmdPayloadRef);
			wait(timeoutError(tr.commit(), 10));
			break;
		} catch (Error& e) {
			TraceEvent("DisableTLogPopFailed").error(e);
			wait(tr.onError(e));
		}
	}

	TraceEvent("SnapCreateAfterLockingTLogs").detail("UID", snapUID);

	// snap the storage and Tlogs
	// if we retry the below command in failure cases with the same snapUID
	// then the snapCreate can end up creating multiple snapshots with
	// the same name which needs additional handling, hence we fail in
	// failure cases and let the caller retry with different snapUID
	tr.reset();
	try {
		tr.setOption(FDBTransactionOptions::LOCK_AWARE);
		tr.execute(execSnap, snapPayloadRef);
		wait(tr.commit());
	} catch (Error& e) {
		TraceEvent("SnapCreateErroSnapTLogStorage").error(e);
		throw;
	}

	TraceEvent("SnapCreateAfterSnappingTLogStorage").detail("UID", snapUID);

	if (BUGGIFY) {
		int32_t toDelay = deterministicRandom()->randomInt(1, 30);
		wait(delay(toDelay));
	}

	// enable popping of the TLog
	tr.reset();
	loop {
		try {
			tr.setOption(FDBTransactionOptions::LOCK_AWARE);
			tr.execute(execEnableTLogPop, tLogCmdPayloadRef);
			wait(tr.commit());
			break;
		} catch (Error& e) {
			TraceEvent("EnableTLogPopFailed").error(e);
			wait(tr.onError(e));
		}
	}

	TraceEvent("SnapCreateAfterUnlockingTLogs").detail("UID", snapUID);

	// snap the coordinators
	try {
		Future<Void> exec = executeCoordinators(cx, snapPayloadRef, snapUID);
		wait(timeoutError(exec, 5.0));
	} catch (Error& e) {
		TraceEvent("SnapCreateErrorSnapCoords").error(e);
		throw;
	}

	TraceEvent("SnapCreateAfterSnappingCoords").detail("UID", snapUID);

	// if the client IDs did not change then we have a clean snapshot
	UID postSnapClientUID = cx->clientInfo->get().id;
	if (preSnapClientUID != postSnapClientUID) {
		TraceEvent("UID mismatch")
		    .detail("SnapPreSnapClientUID", preSnapClientUID)
		    .detail("SnapPostSnapClientUID", postSnapClientUID);
		throw coordinators_changed();
	}

	TraceEvent("SnapCreateComplete").detail("UID", snapUID);
	return Void();
}<|MERGE_RESOLUTION|>--- conflicted
+++ resolved
@@ -509,28 +509,11 @@
 Future<HealthMetrics> DatabaseContext::getHealthMetrics(bool detailed = false) {
 	return getHealthMetricsActor(this, detailed);
 }
-<<<<<<< HEAD
-
-DatabaseContext::DatabaseContext(Reference<Cluster> cluster, Reference<AsyncVar<ClientDBInfo>> clientInfo,
-                                 Future<Void> clientInfoMonitor, Standalone<StringRef> dbId, TaskPriority taskID,
-                                 LocalityData const& clientLocality, bool enableLocalityLoadBalance, bool lockAware,
-                                 int apiVersion, bool switchable)
-  : cluster(cluster), clientInfo(clientInfo), clientInfoMonitor(clientInfoMonitor), dbId(dbId), taskID(taskID),
-    clientLocality(clientLocality), enableLocalityLoadBalance(enableLocalityLoadBalance), lockAware(lockAware),
-    apiVersion(apiVersion), switchable(switchable), provisional(false), transactionReadVersions(0),
-    transactionLogicalReads(0), transactionPhysicalReads(0), transactionCommittedMutations(0),
-    transactionCommittedMutationBytes(0), transactionsCommitStarted(0), transactionsCommitCompleted(0),
-    transactionsTooOld(0), transactionsFutureVersions(0), transactionsNotCommitted(0), transactionsMaybeCommitted(0),
-    transactionsResourceConstrained(0), transactionsProcessBehind(0), outstandingWatches(0), transactionTimeout(0.0),
-    transactionMaxRetries(-1), latencies(1000), readLatencies(1000), commitLatencies(1000), GRVLatencies(1000),
-    mutationsPerCommit(1000), bytesPerCommit(1000), mvCacheInsertLocation(0), healthMetricsLastUpdated(0),
-    detailedHealthMetricsLastUpdated(0) {
-=======
 DatabaseContext::DatabaseContext(
 	Reference<Cluster> cluster, Reference<AsyncVar<ClientDBInfo>> clientInfo, Future<Void> clientInfoMonitor,
-	TaskPriority taskID, LocalityData const& clientLocality, bool enableLocalityLoadBalance, bool lockAware, bool internal, int apiVersion ) 
+	TaskPriority taskID, LocalityData const& clientLocality, bool enableLocalityLoadBalance, bool lockAware, bool internal, int apiVersion, bool switchable ) 
 	: cluster(cluster), clientInfo(clientInfo), clientInfoMonitor(clientInfoMonitor), taskID(taskID), clientLocality(clientLocality), enableLocalityLoadBalance(enableLocalityLoadBalance),
-	lockAware(lockAware), apiVersion(apiVersion), provisional(false), cc("TransactionMetrics"),
+	lockAware(lockAware), apiVersion(apiVersion), switchable(switchable), provisional(false), cc("TransactionMetrics"),
 	transactionReadVersions("ReadVersions", cc), transactionLogicalReads("LogicalUncachedReads", cc), transactionPhysicalReads("PhysicalReadRequests", cc), 
 	transactionCommittedMutations("CommittedMutations", cc), transactionCommittedMutationBytes("CommittedMutationBytes", cc), transactionsCommitStarted("CommitStarted", cc), 
 	transactionsCommitCompleted("CommitCompleted", cc), transactionsTooOld("TooOld", cc), transactionsFutureVersions("FutureVersions", cc), 
@@ -541,7 +524,6 @@
 {
 	dbId = deterministicRandom()->randomUniqueID();
 
->>>>>>> 4bebbb54
 	metadataVersionCache.resize(CLIENT_KNOBS->METADATA_VERSION_CACHE_SIZE);
 	maxOutstandingWatches = CLIENT_KNOBS->DEFAULT_MAX_OUTSTANDING_WATCHES;
 
@@ -636,19 +618,14 @@
 						}
 						if (skipWaitForProxyFail) break;
 
-<<<<<<< HEAD
-					leaderMon = Void();
-					wait(waitForAny(onProxyFailureVec) || ccfChanged);
-=======
 						leaderMon = Void();
 						state Future<Void> anyFailures = waitForAny(onProxyFailureVec);
-						wait(anyFailures || outInfo->onChange());
+						wait(anyFailures || outInfo->onChange() || ccfChanged);
 						if(anyFailures.isReady()) {
 							leaderMon = ccf ? monitorLeader(ccf, clusterInterface) : Void();
 							break;
 						}
 					}
->>>>>>> 4bebbb54
 				}
 				when( wait( clusterInterface->onChange() ) ) {
 					if(clusterInterface->get().present())
@@ -683,17 +660,8 @@
 	return Database(new DatabaseContext(cluster, clientInfo, clientInfoMonitor, TaskPriority::DefaultEndpoint, clientLocality, true, false, true));
 }
 
-<<<<<<< HEAD
-Database DatabaseContext::create(Reference<AsyncVar<ClientDBInfo>> clientInfo, Future<Void> clientInfoMonitor,
-                                 LocalityData clientLocality, bool enableLocalityLoadBalance, TaskPriority taskID,
-                                 bool lockAware, int apiVersion, bool switchable) {
-	return Database(new DatabaseContext(Reference<Cluster>(nullptr), clientInfo, clientInfoMonitor,
-	                                    LiteralStringRef(""), taskID, clientLocality, enableLocalityLoadBalance,
-	                                    lockAware, apiVersion, switchable));
-=======
-Database DatabaseContext::create(Reference<AsyncVar<ClientDBInfo>> clientInfo, Future<Void> clientInfoMonitor, LocalityData clientLocality, bool enableLocalityLoadBalance, TaskPriority taskID, bool lockAware, int apiVersion) {
-	return Database( new DatabaseContext( Reference<Cluster>(nullptr), clientInfo, clientInfoMonitor, taskID, clientLocality, enableLocalityLoadBalance, lockAware, true, apiVersion ) );
->>>>>>> 4bebbb54
+Database DatabaseContext::create(Reference<AsyncVar<ClientDBInfo>> clientInfo, Future<Void> clientInfoMonitor, LocalityData clientLocality, bool enableLocalityLoadBalance, TaskPriority taskID, bool lockAware, int apiVersion, bool switchable) {
+	return Database( new DatabaseContext( Reference<Cluster>(nullptr), clientInfo, clientInfoMonitor, taskID, clientLocality, enableLocalityLoadBalance, lockAware, true, apiVersion, switchable ) );
 }
 
 DatabaseContext::~DatabaseContext() {
@@ -920,20 +888,10 @@
 
 	DatabaseContext *db;
 	if(preallocatedDb) {
-<<<<<<< HEAD
-		db = new (preallocatedDb)
-		    DatabaseContext(cluster, clientInfo, clientInfoMonitor, LiteralStringRef(""), TaskPriority::DefaultEndpoint,
-		                    clientLocality, true, false, apiVersion, /* switchable */ true);
+		db = new (preallocatedDb) DatabaseContext(cluster, clientInfo, clientInfoMonitor, TaskPriority::DefaultEndpoint, clientLocality, true, false, internal, apiVersion, /*switchable*/ true);
 	}
 	else {
-		db = new DatabaseContext(cluster, clientInfo, clientInfoMonitor, LiteralStringRef(""), TaskPriority::DefaultEndpoint,
-		                         clientLocality, true, false, apiVersion, /* switchable */ true);
-=======
-		db = new (preallocatedDb) DatabaseContext(cluster, clientInfo, clientInfoMonitor, TaskPriority::DefaultEndpoint, clientLocality, true, false, internal, apiVersion);
-	}
-	else {
-		db = new DatabaseContext(cluster, clientInfo, clientInfoMonitor, TaskPriority::DefaultEndpoint, clientLocality, true, false, internal, apiVersion);
->>>>>>> 4bebbb54
+		db = new DatabaseContext(cluster, clientInfo, clientInfoMonitor, TaskPriority::DefaultEndpoint, clientLocality, true, false, internal, apiVersion, /*switchable*/ true);
 	}
 
 	return Database(db);
@@ -1630,15 +1588,12 @@
 			choose {
 				when ( wait( cx->onMasterProxiesChanged() ) ) {}
 				when ( GetReadVersionReply v = wait( loadBalance( cx->getMasterProxies(false), &MasterProxyInterface::getConsistentReadVersion, GetReadVersionRequest( 0, GetReadVersionRequest::PRIORITY_SYSTEM_IMMEDIATE ), cx->taskID ) ) ) {
-<<<<<<< HEAD
 					cx->minAcceptableReadVersion = std::min(cx->minAcceptableReadVersion, v.version);
-=======
 					if(v.newClientInfo.present()) {
 						cx->clientInfo->set(v.newClientInfo.get());
 						continue;
 					}
 					
->>>>>>> 4bebbb54
 					if (v.version >= version)
 						return v.version;
 					// SOMEDAY: Do the wait on the server side, possibly use less expensive source of committed version (causal consistency is not needed for this purpose)
