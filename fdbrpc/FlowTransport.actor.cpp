/*
 * FlowTransport.actor.cpp
 *
 * This source file is part of the FoundationDB open source project
 *
 * Copyright 2013-2022 Apple Inc. and the FoundationDB project authors
 *
 * Licensed under the Apache License, Version 2.0 (the "License");
 * you may not use this file except in compliance with the License.
 * You may obtain a copy of the License at
 *
 *     http://www.apache.org/licenses/LICENSE-2.0
 *
 * Unless required by applicable law or agreed to in writing, software
 * distributed under the License is distributed on an "AS IS" BASIS,
 * WITHOUT WARRANTIES OR CONDITIONS OF ANY KIND, either express or implied.
 * See the License for the specific language governing permissions and
 * limitations under the License.
 */

#include "fdbrpc/FlowTransport.h"
#include "flow/network.h"

#include <cstdint>
#include <unordered_map>
#if VALGRIND
#include <memcheck.h>
#endif

#include "fdbrpc/TenantInfo.h"
#include "fdbrpc/fdbrpc.h"
#include "fdbrpc/FailureMonitor.h"
#include "fdbrpc/HealthMonitor.h"
#include "fdbrpc/genericactors.actor.h"
#include "fdbrpc/IPAllowList.h"
#include "fdbrpc/simulator.h"
#include "flow/ActorCollection.h"
#include "flow/Error.h"
#include "flow/flow.h"
#include "flow/Net2Packet.h"
#include "flow/TDMetric.actor.h"
#include "flow/ObjectSerializer.h"
#include "flow/ProtocolVersion.h"
#include "flow/UnitTest.h"
#define XXH_INLINE_ALL
#include "flow/xxhash.h"
#include "flow/actorcompiler.h" // This must be the last #include.

static NetworkAddressList g_currentDeliveryPeerAddress = NetworkAddressList();
static Future<Void> g_currentDeliveryPeerDisconnect;

constexpr int PACKET_LEN_WIDTH = sizeof(uint32_t);
const uint64_t TOKEN_STREAM_FLAG = 1;

class EndpointMap : NonCopyable {
public:
	// Reserve space for this many wellKnownEndpoints
	explicit EndpointMap(int wellKnownEndpointCount);
	void insertWellKnown(NetworkMessageReceiver* r, const Endpoint::Token& token, TaskPriority priority);
	void insert(NetworkMessageReceiver* r, Endpoint::Token& token, TaskPriority priority);
	const Endpoint& insert(NetworkAddressList localAddresses,
	                       std::vector<std::pair<FlowReceiver*, TaskPriority>> const& streams);
	NetworkMessageReceiver* get(Endpoint::Token const& token);
	TaskPriority getPriority(Endpoint::Token const& token);
	void remove(Endpoint::Token const& token, NetworkMessageReceiver* r);

private:
	void realloc();

	struct Entry {
		union {
			uint64_t
			    uid[2]; // priority packed into lower 32 bits; actual lower 32 bits of token are the index in data[]
			uint32_t nextFree;
		};
		NetworkMessageReceiver* receiver = nullptr;
		Endpoint::Token& token() { return *(Endpoint::Token*)uid; }
	};
	int wellKnownEndpointCount;
	std::vector<Entry> data;
	uint32_t firstFree;
};

EndpointMap::EndpointMap(int wellKnownEndpointCount)
  : wellKnownEndpointCount(wellKnownEndpointCount), data(wellKnownEndpointCount), firstFree(-1) {}

void EndpointMap::realloc() {
	int oldSize = data.size();
	data.resize(std::max(128, oldSize * 2));
	for (int i = oldSize; i < data.size(); i++) {
		data[i].receiver = 0;
		data[i].nextFree = i + 1;
	}
	data[data.size() - 1].nextFree = firstFree;
	firstFree = oldSize;
}

void EndpointMap::insertWellKnown(NetworkMessageReceiver* r, const Endpoint::Token& token, TaskPriority priority) {
	int index = token.second();
	ASSERT(index <= wellKnownEndpointCount);
	ASSERT(data[index].receiver == nullptr);
	data[index].receiver = r;
	data[index].token() =
	    Endpoint::Token(token.first(), (token.second() & 0xffffffff00000000LL) | static_cast<uint32_t>(priority));
}

void EndpointMap::insert(NetworkMessageReceiver* r, Endpoint::Token& token, TaskPriority priority) {
	if (firstFree == uint32_t(-1))
		realloc();
	int index = firstFree;
	firstFree = data[index].nextFree;
	token = Endpoint::Token(token.first(), (token.second() & 0xffffffff00000000LL) | index);
	data[index].token() =
	    Endpoint::Token(token.first(), (token.second() & 0xffffffff00000000LL) | static_cast<uint32_t>(priority));
	data[index].receiver = r;
}

const Endpoint& EndpointMap::insert(NetworkAddressList localAddresses,
                                    std::vector<std::pair<FlowReceiver*, TaskPriority>> const& streams) {
	int adjacentFree = 0;
	int adjacentStart = -1;
	firstFree = -1;
	for (int i = wellKnownEndpointCount; i < data.size(); i++) {
		if (data[i].receiver) {
			adjacentFree = 0;
		} else {
			data[i].nextFree = firstFree;
			firstFree = i;
			if (adjacentStart == -1 && ++adjacentFree == streams.size()) {
				adjacentStart = i + 1 - adjacentFree;
				firstFree = data[adjacentStart].nextFree;
			}
		}
	}
	if (adjacentStart == -1) {
		data.resize(data.size() + streams.size() - adjacentFree);
		adjacentStart = data.size() - streams.size();
		if (adjacentFree > 0) {
			firstFree = data[adjacentStart].nextFree;
		}
	}

	UID base = deterministicRandom()->randomUniqueID();
	for (uint64_t i = 0; i < streams.size(); i++) {
		int index = adjacentStart + i;
		uint64_t first = (base.first() + (i << 32)) | TOKEN_STREAM_FLAG;
		streams[i].first->setEndpoint(
		    Endpoint(localAddresses, UID(first, (base.second() & 0xffffffff00000000LL) | index)));
		data[index].token() =
		    Endpoint::Token(first, (base.second() & 0xffffffff00000000LL) | static_cast<uint32_t>(streams[i].second));
		data[index].receiver = (NetworkMessageReceiver*)streams[i].first;
	}

	return streams[0].first->getEndpoint(TaskPriority::DefaultEndpoint);
}

NetworkMessageReceiver* EndpointMap::get(Endpoint::Token const& token) {
	uint32_t index = token.second();
	if (index < wellKnownEndpointCount && data[index].receiver == nullptr) {
		TraceEvent(SevWarnAlways, "WellKnownEndpointNotAdded")
		    .detail("Token", token)
		    .detail("Index", index)
		    .backtrace();
	}
	if (index < data.size() && data[index].token().first() == token.first() &&
	    ((data[index].token().second() & 0xffffffff00000000LL) | index) == token.second())
		return data[index].receiver;
	return 0;
}

TaskPriority EndpointMap::getPriority(Endpoint::Token const& token) {
	uint32_t index = token.second();
	if (index < data.size() && data[index].token().first() == token.first() &&
	    ((data[index].token().second() & 0xffffffff00000000LL) | index) == token.second()) {
		auto res = static_cast<TaskPriority>(data[index].token().second());
		// we don't allow this priority to be "misused" for other stuff as we won't even
		// attempt to find an endpoint if UnknownEndpoint is returned here
		ASSERT(res != TaskPriority::UnknownEndpoint);
		return res;
	}
	return TaskPriority::UnknownEndpoint;
}

void EndpointMap::remove(Endpoint::Token const& token, NetworkMessageReceiver* r) {
	uint32_t index = token.second();
	if (index < wellKnownEndpointCount) {
		data[index].receiver = nullptr;
	} else if (index < data.size() && data[index].token().first() == token.first() &&
	           ((data[index].token().second() & 0xffffffff00000000LL) | index) == token.second() &&
	           data[index].receiver == r) {
		data[index].receiver = 0;
		data[index].nextFree = firstFree;
		firstFree = index;
	}
}

struct EndpointNotFoundReceiver final : NetworkMessageReceiver {
	EndpointNotFoundReceiver(EndpointMap& endpoints) {
		endpoints.insertWellKnown(
		    this, Endpoint::wellKnownToken(WLTOKEN_ENDPOINT_NOT_FOUND), TaskPriority::DefaultEndpoint);
	}

	void receive(ArenaObjectReader& reader) override {
		// Remote machine tells us it doesn't have endpoint e
		UID token;
		reader.deserialize(token);
		Endpoint e = FlowTransport::transport().loadedEndpoint(token);
		IFailureMonitor::failureMonitor().endpointNotFound(e);
	}
	bool isPublic() const override { return true; }
};

struct PingRequest {
	constexpr static FileIdentifier file_identifier = 4707015;
	ReplyPromise<Void> reply{ PeerCompatibilityPolicy{ RequirePeer::AtLeast,
		                                               ProtocolVersion::withStableInterfaces() } };
	template <class Ar>
	void serialize(Ar& ar) {
		serializer(ar, reply);
	}
};

struct PingReceiver final : NetworkMessageReceiver {
	PingReceiver(EndpointMap& endpoints) {
		endpoints.insertWellKnown(this, Endpoint::wellKnownToken(WLTOKEN_PING_PACKET), TaskPriority::ReadSocket);
	}
	void receive(ArenaObjectReader& reader) override {
		PingRequest req;
		reader.deserialize(req);
		req.reply.send(Void());
	}
	PeerCompatibilityPolicy peerCompatibilityPolicy() const override {
		return PeerCompatibilityPolicy{ RequirePeer::AtLeast, ProtocolVersion::withStableInterfaces() };
	}
	bool isPublic() const override { return true; }
};

struct TenantAuthorizer final : NetworkMessageReceiver {
	TenantAuthorizer(EndpointMap& endpoints) {
		endpoints.insertWellKnown(this, Endpoint::wellKnownToken(WLTOKEN_AUTH_TENANT), TaskPriority::ReadSocket);
	}
	void receive(ArenaObjectReader& reader) override {
		AuthorizationRequest req;
		try {
			reader.deserialize(req);
			// TODO: verify that token is valid
			AuthorizedTenants& auth = reader.variable<AuthorizedTenants>("AuthorizedTenants");
			for (auto const& t : req.tenants) {
				auth.authorizedTenants.insert(TenantInfoRef(auth.arena, t));
			}
			req.reply.send(Void());
		} catch (Error& e) {
			if (e.code() == error_code_permission_denied) {
				req.reply.sendError(e);
			} else {
				throw;
			}
		}
	}
	bool isPublic() const override { return true; }
};

struct UnauthorizedEndpointReceiver final : NetworkMessageReceiver {
	UnauthorizedEndpointReceiver(EndpointMap& endpoints) {
		endpoints.insertWellKnown(
		    this, Endpoint::wellKnownToken(WLTOKEN_UNAUTHORIZED_ENDPOINT), TaskPriority::ReadSocket);
	}

	void receive(ArenaObjectReader& reader) override {
		UID token;
		reader.deserialize(token);
		Endpoint e = FlowTransport::transport().loadedEndpoint(token);
		IFailureMonitor::failureMonitor().unauthorizedEndpoint(e);
	}
	bool isPublic() const override { return true; }
};

class TransportData {
public:
	TransportData(uint64_t transportId, int maxWellKnownEndpoints, IPAllowList const* allowList);

	~TransportData();

	void initMetrics() {
		bytesSent.init(LiteralStringRef("Net2.BytesSent"));
		countPacketsReceived.init(LiteralStringRef("Net2.CountPacketsReceived"));
		countPacketsGenerated.init(LiteralStringRef("Net2.CountPacketsGenerated"));
		countConnEstablished.init(LiteralStringRef("Net2.CountConnEstablished"));
		countConnClosedWithError.init(LiteralStringRef("Net2.CountConnClosedWithError"));
		countConnClosedWithoutError.init(LiteralStringRef("Net2.CountConnClosedWithoutError"));
	}

	Reference<struct Peer> getPeer(NetworkAddress const& address);
	Reference<struct Peer> getOrOpenPeer(NetworkAddress const& address, bool startConnectionKeeper = true);

	// Returns true if given network address 'address' is one of the address we are listening on.
	bool isLocalAddress(const NetworkAddress& address) const;

	NetworkAddressList localAddresses;
	std::vector<Future<Void>> listeners;
	std::unordered_map<NetworkAddress, Reference<struct Peer>> peers;
	std::unordered_map<NetworkAddress, std::pair<double, double>> closedPeers;
	HealthMonitor healthMonitor;
	std::set<NetworkAddress> orderedAddresses;
	Reference<AsyncVar<bool>> degraded;
	bool warnAlwaysForLargePacket;

	EndpointMap endpoints;
	EndpointNotFoundReceiver endpointNotFoundReceiver{ endpoints };
	PingReceiver pingReceiver{ endpoints };
	TenantAuthorizer tenantReceiver{ endpoints };
	UnauthorizedEndpointReceiver unauthorizedEndpointReceiver{ endpoints };

	Int64MetricHandle bytesSent;
	Int64MetricHandle countPacketsReceived;
	Int64MetricHandle countPacketsGenerated;
	Int64MetricHandle countConnEstablished;
	Int64MetricHandle countConnClosedWithError;
	Int64MetricHandle countConnClosedWithoutError;

	std::map<NetworkAddress, std::pair<uint64_t, double>> incompatiblePeers;
	AsyncTrigger incompatiblePeersChanged;
	uint32_t numIncompatibleConnections;
	std::map<uint64_t, double> multiVersionConnections;
	double lastIncompatibleMessage;
	uint64_t transportId;
	IPAllowList allowList;
	std::shared_ptr<ContextVariableMap> localCVM = std::make_shared<ContextVariableMap>(); // for local delivery

	Future<Void> multiVersionCleanup;
	Future<Void> pingLogger;
};

ACTOR Future<Void> pingLatencyLogger(TransportData* self) {
	state NetworkAddress lastAddress = NetworkAddress();
	loop {
		if (self->orderedAddresses.size()) {
			auto it = self->orderedAddresses.upper_bound(lastAddress);
			if (it == self->orderedAddresses.end()) {
				it = self->orderedAddresses.begin();
			}
			lastAddress = *it;
			auto peer = self->getPeer(lastAddress);
			if (!peer) {
				TraceEvent(SevWarnAlways, "MissingNetworkAddress").suppressFor(10.0).detail("PeerAddr", lastAddress);
			}
			if (peer->lastLoggedTime <= 0.0) {
				peer->lastLoggedTime = peer->lastConnectTime;
			}

			if (peer && peer->pingLatencies.getPopulationSize() >= 10) {
				TraceEvent("PingLatency")
				    .detail("Elapsed", now() - peer->lastLoggedTime)
				    .detail("PeerAddr", lastAddress)
				    .detail("MinLatency", peer->pingLatencies.min())
				    .detail("MaxLatency", peer->pingLatencies.max())
				    .detail("MeanLatency", peer->pingLatencies.mean())
				    .detail("MedianLatency", peer->pingLatencies.median())
				    .detail("P90Latency", peer->pingLatencies.percentile(0.90))
				    .detail("Count", peer->pingLatencies.getPopulationSize())
				    .detail("BytesReceived", peer->bytesReceived - peer->lastLoggedBytesReceived)
				    .detail("BytesSent", peer->bytesSent - peer->lastLoggedBytesSent)
				    .detail("TimeoutCount", peer->timeoutCount)
				    .detail("ConnectOutgoingCount", peer->connectOutgoingCount)
				    .detail("ConnectIncomingCount", peer->connectIncomingCount)
				    .detail("ConnectFailedCount", peer->connectFailedCount)
				    .detail("ConnectMinLatency", peer->connectLatencies.min())
				    .detail("ConnectMaxLatency", peer->connectLatencies.max())
				    .detail("ConnectMeanLatency", peer->connectLatencies.mean())
				    .detail("ConnectMedianLatency", peer->connectLatencies.median())
				    .detail("ConnectP90Latency", peer->connectLatencies.percentile(0.90));
				peer->lastLoggedTime = now();
				peer->connectOutgoingCount = 0;
				peer->connectIncomingCount = 0;
				peer->connectFailedCount = 0;
				peer->pingLatencies.clear();
				peer->connectLatencies.clear();
				peer->lastLoggedBytesReceived = peer->bytesReceived;
				peer->lastLoggedBytesSent = peer->bytesSent;
				peer->timeoutCount = 0;
				wait(delay(FLOW_KNOBS->PING_LOGGING_INTERVAL));
			} else if (it == self->orderedAddresses.begin()) {
				wait(delay(FLOW_KNOBS->PING_LOGGING_INTERVAL));
			}
		} else {
			wait(delay(FLOW_KNOBS->PING_LOGGING_INTERVAL));
		}
	}
}

TransportData::TransportData(uint64_t transportId, int maxWellKnownEndpoints, IPAllowList const* allowList)
  : warnAlwaysForLargePacket(true), endpoints(maxWellKnownEndpoints), endpointNotFoundReceiver(endpoints),
    pingReceiver(endpoints), numIncompatibleConnections(0), lastIncompatibleMessage(0), transportId(transportId),
    allowList(allowList == nullptr ? IPAllowList() : *allowList) {
	degraded = makeReference<AsyncVar<bool>>(false);
	pingLogger = pingLatencyLogger(this);
}

#define CONNECT_PACKET_V0 0x0FDB00A444020001LL
#define CONNECT_PACKET_V0_SIZE 14

#pragma pack(push, 1)
struct ConnectPacket {
	// The value does not include the size of `connectPacketLength` itself,
	// but only the other fields of this structure.
	uint32_t connectPacketLength;
	ProtocolVersion protocolVersion; // Expect currentProtocolVersion

	uint16_t canonicalRemotePort; // Port number to reconnect to the originating process
	uint64_t connectionId; // Multi-version clients will use the same Id for both connections, other connections will
	                       // set this to zero. Added at protocol Version 0x0FDB00A444020001.

	// IP Address to reconnect to the originating process. Only one of these must be populated.
	uint32_t canonicalRemoteIp4;

	enum ConnectPacketFlags { FLAG_IPV6 = 1 };
	uint16_t flags;
	uint8_t canonicalRemoteIp6[16];

	ConnectPacket() { memset(this, 0, sizeof(*this)); }

	IPAddress canonicalRemoteIp() const {
		if (isIPv6()) {
			IPAddress::IPAddressStore store;
			memcpy(store.data(), canonicalRemoteIp6, sizeof(canonicalRemoteIp6));
			return IPAddress(store);
		} else {
			return IPAddress(canonicalRemoteIp4);
		}
	}

	void setCanonicalRemoteIp(const IPAddress& ip) {
		if (ip.isV6()) {
			flags = flags | FLAG_IPV6;
			memcpy(&canonicalRemoteIp6, ip.toV6().data(), 16);
		} else {
			flags = flags & ~FLAG_IPV6;
			canonicalRemoteIp4 = ip.toV4();
		}
	}

	bool isIPv6() const { return flags & FLAG_IPV6; }

	uint32_t totalPacketSize() const { return connectPacketLength + sizeof(connectPacketLength); }

	template <class Ar>
	void serialize(Ar& ar) {
		serializer(ar, connectPacketLength);
		if (connectPacketLength > sizeof(ConnectPacket) - sizeof(connectPacketLength)) {
			ASSERT(!g_network->isSimulated());
			throw serialization_failed();
		}

		serializer(ar, protocolVersion, canonicalRemotePort, connectionId, canonicalRemoteIp4);
		if (ar.isDeserializing && !ar.protocolVersion().hasIPv6()) {
			flags = 0;
		} else {
			// We can send everything in serialized packet, since the current version of ConnectPacket
			// is backward compatible with CONNECT_PACKET_V0.
			serializer(ar, flags);
			ar.serializeBytes(&canonicalRemoteIp6, sizeof(canonicalRemoteIp6));
		}
	}
};

#pragma pack(pop)

ACTOR static Future<Void> connectionReader(TransportData* transport,
                                           Reference<IConnection> conn,
                                           Reference<struct Peer> peer,
                                           Promise<Reference<struct Peer>> onConnected);

static void sendLocal(TransportData* self, ISerializeSource const& what, const Endpoint& destination);
static ReliablePacket* sendPacket(TransportData* self,
                                  Reference<Peer> peer,
                                  ISerializeSource const& what,
                                  const Endpoint& destination,
                                  bool reliable);

ACTOR Future<Void> connectionMonitor(Reference<Peer> peer) {
	state Endpoint remotePingEndpoint({ peer->destination }, Endpoint::wellKnownToken(WLTOKEN_PING_PACKET));
	loop {
		if (!FlowTransport::isClient() && !peer->destination.isPublic() && peer->compatible) {
			// Don't send ping messages to clients unless necessary. Instead monitor incoming client pings.
			// We ignore this block for incompatible clients because pings from server would trigger the
			// peer->resetPing and prevent 'connection_failed' due to ping timeout.
			state double lastRefreshed = now();
			state int64_t lastBytesReceived = peer->bytesReceived;
			loop {
				wait(delay(FLOW_KNOBS->CONNECTION_MONITOR_LOOP_TIME, TaskPriority::ReadSocket));
				if (lastBytesReceived < peer->bytesReceived) {
					lastRefreshed = now();
					lastBytesReceived = peer->bytesReceived;
				} else if (lastRefreshed < now() - FLOW_KNOBS->CONNECTION_MONITOR_IDLE_TIMEOUT *
				                                       FLOW_KNOBS->CONNECTION_MONITOR_INCOMING_IDLE_MULTIPLIER) {
					// If we have not received anything in this period, client must have closed
					// connection by now. Break loop to check if it is still alive by sending a ping.
					break;
				}
			}
		}

		// We cannot let an error be thrown from connectionMonitor while still on the stack from scanPackets in
		// connectionReader because then it would not call the destructor of connectionReader when connectionReader is
		// cancelled.
		wait(delay(0, TaskPriority::ReadSocket));

		if (peer->reliable.empty() && peer->unsent.empty() && peer->outstandingReplies == 0) {
			if (peer->peerReferences == 0 &&
			    (peer->lastDataPacketSentTime < now() - FLOW_KNOBS->CONNECTION_MONITOR_UNREFERENCED_CLOSE_DELAY)) {
				// TODO: What about when peerReference == -1?
				throw connection_unreferenced();
			} else if (FlowTransport::isClient() && peer->compatible && peer->destination.isPublic() &&
			           (peer->lastConnectTime < now() - FLOW_KNOBS->CONNECTION_MONITOR_IDLE_TIMEOUT) &&
			           (peer->lastDataPacketSentTime < now() - FLOW_KNOBS->CONNECTION_MONITOR_IDLE_TIMEOUT)) {
				// First condition is necessary because we may get here if we are server.
				throw connection_idle();
			}
		}

		wait(delayJittered(FLOW_KNOBS->CONNECTION_MONITOR_LOOP_TIME, TaskPriority::ReadSocket));

		// TODO: Stop monitoring and close the connection with no onDisconnect requests outstanding
		state PingRequest pingRequest;
		FlowTransport::transport().sendUnreliable(SerializeSource<PingRequest>(pingRequest), remotePingEndpoint, true);
		state int64_t startingBytes = peer->bytesReceived;
		state int timeouts = 0;
		state double startTime = now();
		loop {
			choose {
				when(wait(delay(FLOW_KNOBS->CONNECTION_MONITOR_TIMEOUT))) {
					peer->timeoutCount++;
					if (startingBytes == peer->bytesReceived) {
						if (peer->destination.isPublic()) {
							peer->pingLatencies.addSample(now() - startTime);
						}
						TraceEvent("ConnectionTimeout").suppressFor(1.0).detail("WithAddr", peer->destination);
						throw connection_failed();
					}
					if (timeouts > 1) {
						TraceEvent(SevWarnAlways, "ConnectionSlowPing")
						    .suppressFor(1.0)
						    .detail("WithAddr", peer->destination)
						    .detail("Timeouts", timeouts);
					}
					startingBytes = peer->bytesReceived;
					timeouts++;
				}
				when(wait(pingRequest.reply.getFuture())) {
					if (peer->destination.isPublic()) {
						peer->pingLatencies.addSample(now() - startTime);
					}
					break;
				}
				when(wait(peer->resetPing.onTrigger())) { break; }
			}
		}
	}
}

ACTOR Future<Void> connectionWriter(Reference<Peer> self, Reference<IConnection> conn) {
	state double lastWriteTime = now();
	loop {
		// wait( delay(0, TaskPriority::WriteSocket) );
		wait(delayJittered(
		    std::max<double>(FLOW_KNOBS->MIN_COALESCE_DELAY, FLOW_KNOBS->MAX_COALESCE_DELAY - (now() - lastWriteTime)),
		    TaskPriority::WriteSocket));
		// wait( delay(500e-6, TaskPriority::WriteSocket) );
		// wait( yield(TaskPriority::WriteSocket) );

		// Send until there is nothing left to send
		loop {
			lastWriteTime = now();

			int sent = conn->write(self->unsent.getUnsent(), /* limit= */ FLOW_KNOBS->MAX_PACKET_SEND_BYTES);
			if (sent) {
				self->bytesSent += sent;
				self->transport->bytesSent += sent;
				self->unsent.sent(sent);
			}

			if (self->unsent.empty()) {
				break;
			}

			TEST(true); // We didn't write everything, so apparently the write buffer is full.  Wait for it to be
			            // nonfull.
			wait(conn->onWritable());
			wait(yield(TaskPriority::WriteSocket));
		}

		// Wait until there is something to send
		while (self->unsent.empty())
			wait(self->dataToSend.onTrigger());
	}
}

ACTOR Future<Void> delayedHealthUpdate(NetworkAddress address, bool* tooManyConnectionsClosed) {
	state double start = now();
	loop {
		if (FLOW_KNOBS->HEALTH_MONITOR_MARK_FAILED_UNSTABLE_CONNECTIONS &&
		    FlowTransport::transport().healthMonitor()->tooManyConnectionsClosed(address) && address.isPublic()) {
			wait(delayJittered(FLOW_KNOBS->MAX_RECONNECTION_TIME * 2.0));
		} else {
			if (*tooManyConnectionsClosed) {
				TraceEvent("TooManyConnectionsClosedMarkAvailable")
				    .detail("Dest", address)
				    .detail("StartTime", start)
				    .detail("TimeElapsed", now() - start)
				    .detail("ClosedCount", FlowTransport::transport().healthMonitor()->closedConnectionsCount(address));
				*tooManyConnectionsClosed = false;
			}
			IFailureMonitor::failureMonitor().setStatus(address, FailureStatus(false));
			break;
		}
	}
	return Void();
}

ACTOR Future<Void> connectionKeeper(Reference<Peer> self,
                                    Reference<IConnection> conn = Reference<IConnection>(),
                                    Future<Void> reader = Void()) {
	TraceEvent(SevDebug, "ConnectionKeeper", conn ? conn->getDebugID() : UID())
	    .detail("PeerAddr", self->destination)
	    .detail("ConnSet", (bool)conn);
	ASSERT_WE_THINK(FlowTransport::transport().getLocalAddress() != self->destination);

	state Future<Void> delayedHealthUpdateF;
	state Optional<double> firstConnFailedTime = Optional<double>();
	state int retryConnect = false;
	state bool tooManyConnectionsClosed = false;

	loop {
		try {
			delayedHealthUpdateF = Future<Void>();

			if (!conn) { // Always, except for the first loop with an incoming connection
				self->outgoingConnectionIdle = true;
				// Wait until there is something to send.
				while (self->unsent.empty()) {
					// Override waiting, if we are in failed state to update failure monitoring status.
					Future<Void> retryConnectF = Never();
					if (retryConnect) {
						retryConnectF = IFailureMonitor::failureMonitor().getState(self->destination).isAvailable()
						                    ? delay(FLOW_KNOBS->FAILURE_DETECTION_DELAY)
						                    : delay(FLOW_KNOBS->SERVER_REQUEST_INTERVAL);
					}

					choose {
						when(wait(self->dataToSend.onTrigger())) {}
						when(wait(retryConnectF)) { break; }
					}
				}

				ASSERT(self->destination.isPublic());
				self->outgoingConnectionIdle = false;
				wait(delayJittered(std::max(0.0,
				                            self->lastConnectTime + self->reconnectionDelay -
				                                now()))); // Don't connect() to the same peer more than once per 2 sec
				self->lastConnectTime = now();

				TraceEvent("ConnectingTo", conn ? conn->getDebugID() : UID())
				    .suppressFor(1.0)
				    .detail("PeerAddr", self->destination)
				    .detail("PeerReferences", self->peerReferences)
				    .detail("FailureStatus",
				            IFailureMonitor::failureMonitor().getState(self->destination).isAvailable() ? "OK"
				                                                                                        : "FAILED");
				++self->connectOutgoingCount;
				try {
					choose {
						when(Reference<IConnection> _conn =
						         wait(INetworkConnections::net()->connect(self->destination))) {
							conn = _conn;
							wait(conn->connectHandshake());
							self->connectLatencies.addSample(now() - self->lastConnectTime);
							if (FlowTransport::isClient()) {
								IFailureMonitor::failureMonitor().setStatus(self->destination, FailureStatus(false));
							}
							if (self->unsent.empty()) {
								delayedHealthUpdateF =
								    delayedHealthUpdate(self->destination, &tooManyConnectionsClosed);
								choose {
									when(wait(delayedHealthUpdateF)) {
										conn->close();
										conn = Reference<IConnection>();
										retryConnect = false;
										continue;
									}
									when(wait(self->dataToSend.onTrigger())) {}
								}
							}

							TraceEvent("ConnectionExchangingConnectPacket", conn->getDebugID())
							    .suppressFor(1.0)
							    .detail("PeerAddr", self->destination);
							self->prependConnectPacket();
							reader = connectionReader(self->transport, conn, self, Promise<Reference<Peer>>());
						}
						when(wait(delay(FLOW_KNOBS->CONNECTION_MONITOR_TIMEOUT))) { throw connection_failed(); }
					}
				} catch (Error& e) {
					++self->connectFailedCount;
					if (e.code() != error_code_connection_failed) {
						throw;
					}
					TraceEvent("ConnectionTimedOut", conn ? conn->getDebugID() : UID())
					    .suppressFor(1.0)
					    .detail("PeerAddr", self->destination);

					throw;
				}
			} else {
				self->outgoingConnectionIdle = false;
				self->lastConnectTime = now();
			}

			firstConnFailedTime.reset();
			try {
				self->transport->countConnEstablished++;
				if (!delayedHealthUpdateF.isValid())
					delayedHealthUpdateF = delayedHealthUpdate(self->destination, &tooManyConnectionsClosed);
				wait(connectionWriter(self, conn) || reader || connectionMonitor(self) ||
				     self->resetConnection.onTrigger());
				TraceEvent("ConnectionReset", conn ? conn->getDebugID() : UID())
				    .suppressFor(1.0)
				    .detail("PeerAddr", self->destination);
				throw connection_failed();
			} catch (Error& e) {
				if (e.code() == error_code_connection_failed || e.code() == error_code_actor_cancelled ||
				    e.code() == error_code_connection_unreferenced ||
				    (g_network->isSimulated() && e.code() == error_code_checksum_failed))
					self->transport->countConnClosedWithoutError++;
				else
					self->transport->countConnClosedWithError++;

				throw e;
			}
		} catch (Error& e) {
			delayedHealthUpdateF.cancel();
			if (now() - self->lastConnectTime > FLOW_KNOBS->RECONNECTION_RESET_TIME) {
				self->reconnectionDelay = FLOW_KNOBS->INITIAL_RECONNECTION_TIME;
			} else {
				self->reconnectionDelay = std::min(FLOW_KNOBS->MAX_RECONNECTION_TIME,
				                                   self->reconnectionDelay * FLOW_KNOBS->RECONNECTION_TIME_GROWTH_RATE);
			}

			if (firstConnFailedTime.present()) {
				if (now() - firstConnFailedTime.get() > FLOW_KNOBS->PEER_UNAVAILABLE_FOR_LONG_TIME_TIMEOUT) {
					TraceEvent(SevWarnAlways, "PeerUnavailableForLongTime", conn ? conn->getDebugID() : UID())
					    .suppressFor(1.0)
					    .detail("PeerAddr", self->destination);
					firstConnFailedTime = now() - FLOW_KNOBS->PEER_UNAVAILABLE_FOR_LONG_TIME_TIMEOUT / 2.0;
				}
			} else {
				firstConnFailedTime = now();
			}

			// Don't immediately mark connection as failed. To stay closed to earlier behaviour of centralized
			// failure monitoring, wait until connection stays failed for FLOW_KNOBS->FAILURE_DETECTION_DELAY timeout.
			retryConnect = true;
			if (e.code() == error_code_connection_failed) {
				if (!self->destination.isPublic()) {
					// Can't connect back to non-public addresses.
					IFailureMonitor::failureMonitor().setStatus(self->destination, FailureStatus(true));
				} else if (now() - firstConnFailedTime.get() > FLOW_KNOBS->FAILURE_DETECTION_DELAY) {
					IFailureMonitor::failureMonitor().setStatus(self->destination, FailureStatus(true));
				}
			}

			self->discardUnreliablePackets();
			reader = Future<Void>();
			bool ok = e.code() == error_code_connection_failed || e.code() == error_code_actor_cancelled ||
			          e.code() == error_code_connection_unreferenced || e.code() == error_code_connection_idle ||
			          (g_network->isSimulated() && e.code() == error_code_checksum_failed);

			if (self->compatible) {
				TraceEvent(ok ? SevInfo : SevWarnAlways, "ConnectionClosed", conn ? conn->getDebugID() : UID())
				    .errorUnsuppressed(e)
				    .suppressFor(1.0)
				    .detail("PeerAddr", self->destination);
			} else {
				TraceEvent(
				    ok ? SevInfo : SevWarnAlways, "IncompatibleConnectionClosed", conn ? conn->getDebugID() : UID())
				    .errorUnsuppressed(e)
				    .suppressFor(1.0)
				    .detail("PeerAddr", self->destination);
			}

			if (self->destination.isPublic() &&
			    IFailureMonitor::failureMonitor().getState(self->destination).isAvailable() &&
			    !FlowTransport::isClient()) {
				auto& it = self->transport->closedPeers[self->destination];
				if (now() - it.second > FLOW_KNOBS->TOO_MANY_CONNECTIONS_CLOSED_RESET_DELAY) {
					it.first = now();
				} else if (now() - it.first > FLOW_KNOBS->TOO_MANY_CONNECTIONS_CLOSED_TIMEOUT) {
					TraceEvent(SevWarnAlways, "TooManyConnectionsClosed", conn ? conn->getDebugID() : UID())
					    .suppressFor(5.0)
					    .detail("PeerAddr", self->destination);
					self->transport->degraded->set(true);
				}
				it.second = now();
			}

			if (conn) {
				if (self->destination.isPublic() && e.code() == error_code_connection_failed) {
					FlowTransport::transport().healthMonitor()->reportPeerClosed(self->destination);
					if (FLOW_KNOBS->HEALTH_MONITOR_MARK_FAILED_UNSTABLE_CONNECTIONS &&
					    FlowTransport::transport().healthMonitor()->tooManyConnectionsClosed(self->destination) &&
					    self->destination.isPublic()) {
						TraceEvent("TooManyConnectionsClosedMarkFailed")
						    .detail("Dest", self->destination)
						    .detail(
						        "ClosedCount",
						        FlowTransport::transport().healthMonitor()->closedConnectionsCount(self->destination));
						tooManyConnectionsClosed = true;
						IFailureMonitor::failureMonitor().setStatus(self->destination, FailureStatus(true));
					}
				}

				conn->close();
				conn = Reference<IConnection>();

				// Old versions will throw this error, and we don't want to forget their protocol versions.
				// This means we can't tell the difference between an old protocol version and one we
				// can no longer connect to.
				if (e.code() != error_code_incompatible_protocol_version) {
					self->protocolVersion->set(Optional<ProtocolVersion>());
				}
			}

			// Clients might send more packets in response, which needs to go out on the next connection
			IFailureMonitor::failureMonitor().notifyDisconnect(self->destination);
			Promise<Void> disconnect = self->disconnect;
			self->disconnect = Promise<Void>();
			disconnect.send(Void());

			if (e.code() == error_code_actor_cancelled)
				throw;
			// Try to recover, even from serious errors, by retrying

			if (self->peerReferences <= 0 && self->reliable.empty() && self->unsent.empty() &&
			    self->outstandingReplies == 0) {
				TraceEvent("PeerDestroy").errorUnsuppressed(e).suppressFor(1.0).detail("PeerAddr", self->destination);
				self->connect.cancel();
				self->transport->peers.erase(self->destination);
				self->transport->orderedAddresses.erase(self->destination);
				return Void();
			}
		}
	}
}

Peer::Peer(TransportData* transport, NetworkAddress const& destination)
  : transport(transport), destination(destination), compatible(true), outgoingConnectionIdle(true),
    lastConnectTime(0.0), reconnectionDelay(FLOW_KNOBS->INITIAL_RECONNECTION_TIME), peerReferences(-1),
    incompatibleProtocolVersionNewer(false), bytesReceived(0), bytesSent(0), lastDataPacketSentTime(now()),
    outstandingReplies(0), pingLatencies(destination.isPublic() ? FLOW_KNOBS->PING_SAMPLE_AMOUNT : 1),
    lastLoggedTime(0.0), lastLoggedBytesReceived(0), lastLoggedBytesSent(0), timeoutCount(0),
    protocolVersion(Reference<AsyncVar<Optional<ProtocolVersion>>>(new AsyncVar<Optional<ProtocolVersion>>())),
    connectOutgoingCount(0), connectIncomingCount(0), connectFailedCount(0),
    connectLatencies(destination.isPublic() ? FLOW_KNOBS->NETWORK_CONNECT_SAMPLE_AMOUNT : 1) {
	IFailureMonitor::failureMonitor().setStatus(destination, FailureStatus(false));
}

void Peer::send(PacketBuffer* pb, ReliablePacket* rp, bool firstUnsent) {
	unsent.setWriteBuffer(pb);
	if (rp)
		reliable.insert(rp);
	if (firstUnsent)
		dataToSend.trigger();
}

void Peer::prependConnectPacket() {
	// Send the ConnectPacket expected at the beginning of a new connection
	ConnectPacket pkt;
	if (transport->localAddresses.address.isTLS() == destination.isTLS()) {
		pkt.canonicalRemotePort = transport->localAddresses.address.port;
		pkt.setCanonicalRemoteIp(transport->localAddresses.address.ip);
	} else if (transport->localAddresses.secondaryAddress.present()) {
		pkt.canonicalRemotePort = transport->localAddresses.secondaryAddress.get().port;
		pkt.setCanonicalRemoteIp(transport->localAddresses.secondaryAddress.get().ip);
	} else {
		// a "mixed" TLS/non-TLS connection is like a client/server connection - there's no way to reverse it
		pkt.canonicalRemotePort = 0;
		pkt.setCanonicalRemoteIp(IPAddress(0));
	}

	pkt.connectPacketLength = sizeof(pkt) - sizeof(pkt.connectPacketLength);
	pkt.protocolVersion = g_network->protocolVersion();
	pkt.protocolVersion.addObjectSerializerFlag();
	pkt.connectionId = transport->transportId;

	PacketBuffer* pb_first = PacketBuffer::create();
	PacketWriter wr(pb_first, nullptr, Unversioned());
	pkt.serialize(wr);
	unsent.prependWriteBuffer(pb_first, wr.finish());
}

void Peer::discardUnreliablePackets() {
	// Throw away the current unsent list, dropping the reference count on each PacketBuffer that accounts for presence
	// in the unsent list
	unsent.discardAll();

	// If there are reliable packets, compact reliable packets into a new unsent range
	if (!reliable.empty()) {
		PacketBuffer* pb = unsent.getWriteBuffer();
		pb = reliable.compact(pb, nullptr);
		unsent.setWriteBuffer(pb);
	}
}

void Peer::onIncomingConnection(Reference<Peer> self, Reference<IConnection> conn, Future<Void> reader) {
	// In case two processes are trying to connect to each other simultaneously, the process with the larger canonical
	// NetworkAddress gets to keep its outgoing connection.
	++self->connectIncomingCount;
	if (!destination.isPublic() && !outgoingConnectionIdle)
		throw address_in_use();
	NetworkAddress compatibleAddr = transport->localAddresses.address;
	if (transport->localAddresses.secondaryAddress.present() &&
	    transport->localAddresses.secondaryAddress.get().isTLS() == destination.isTLS()) {
		compatibleAddr = transport->localAddresses.secondaryAddress.get();
	}

	if (!destination.isPublic() || outgoingConnectionIdle || destination > compatibleAddr ||
	    (lastConnectTime > 1.0 && now() - lastConnectTime > FLOW_KNOBS->ALWAYS_ACCEPT_DELAY)) {
		// Keep the new connection
		TraceEvent("IncomingConnection", conn->getDebugID())
		    .suppressFor(1.0)
		    .detail("FromAddr", conn->getPeerAddress())
		    .detail("CanonicalAddr", destination)
		    .detail("IsPublic", destination.isPublic())
		    .detail("Trusted", self->transport->allowList(conn->getPeerAddress().ip));

		connect.cancel();
		prependConnectPacket();
		connect = connectionKeeper(self, conn, reader);
	} else {
		TraceEvent("RedundantConnection", conn->getDebugID())
		    .suppressFor(1.0)
		    .detail("FromAddr", conn->getPeerAddress().toString())
		    .detail("CanonicalAddr", destination)
		    .detail("LocalAddr", compatibleAddr);

		// Keep our prior connection
		reader.cancel();
		conn->close();

		// Send an (ignored) packet to make sure that, if our outgoing connection died before the peer made this
		// connection attempt, we eventually find out that our connection is dead, close it, and then respond to the
		// next connection reattempt from peer.
	}
}

TransportData::~TransportData() {
	for (auto& p : peers) {
		p.second->connect.cancel();
	}
}

static bool checkCompatible(const PeerCompatibilityPolicy& policy, ProtocolVersion version) {
	switch (policy.requirement) {
	case RequirePeer::Exactly:
		return version.version() == policy.version.version();
	case RequirePeer::AtLeast:
		return version.version() >= policy.version.version();
	default:
		ASSERT(false);
		return false;
	}
}

// This actor looks up the task associated with an endpoint
// and sends the message to it. The actual deserialization will
// be done by that task (see NetworkMessageReceiver).
ACTOR static void deliver(TransportData* self,
                          Endpoint destination,
                          TaskPriority priority,
                          ArenaReader reader,
<<<<<<< HEAD
                          NetworkAddress peerAddress,
                          Reference<AuthorizedTenants> authorizedTenants,
                          std::shared_ptr<ContextVariableMap> cvm,
                          bool inReadSocket) {
=======
                          bool inReadSocket,
                          Future<Void> disconnect) {
>>>>>>> 32d4e29e
	// We want to run the task at the right priority. If the priority is higher than the current priority (which is
	// ReadSocket) we can just upgrade. Otherwise we'll context switch so that we don't block other tasks that might run
	// with a higher priority. ReplyPromiseStream needs to guarantee that messages are received in the order they were
	// sent, so we are using orderedDelay.
	// NOTE: don't skip delay(0) when it's local deliver since it could cause out of order object deconstruction.
	if (priority < TaskPriority::ReadSocket || !inReadSocket) {
		wait(orderedDelay(0, priority));
	} else {
		g_network->setCurrentTask(priority);
	}

	auto receiver = self->endpoints.get(destination.token);
	if (receiver && (authorizedTenants->trusted || receiver->isPublic())) {
		if (!checkCompatible(receiver->peerCompatibilityPolicy(), reader.protocolVersion())) {
			return;
		}
		try {
			g_currentDeliveryPeerAddress = destination.addresses;
			g_currentDeliveryPeerDisconnect = disconnect;
			StringRef data = reader.arenaReadAll();
			ASSERT(data.size() > 8);
			ArenaObjectReader objReader(reader.arena(), reader.arenaReadAll(), AssumeVersion(reader.protocolVersion()));
			objReader.setContextVariableMap(cvm);
			receiver->receive(objReader);
			g_currentDeliveryPeerAddress = { NetworkAddress() };
			g_currentDeliveryPeerDisconnect = Future<Void>();
		} catch (Error& e) {
			g_currentDeliveryPeerAddress = { NetworkAddress() };
			g_currentDeliveryPeerDisconnect = Future<Void>();
			TraceEvent(SevError, "ReceiverError")
			    .error(e)
			    .detail("Token", destination.token.toString())
			    .detail("Peer", destination.getPrimaryAddress());
			if (!FlowTransport::isClient()) {
				flushAndExit(FDB_EXIT_ERROR);
			}
			throw;
		}
	} else if (destination.token.first() & TOKEN_STREAM_FLAG) {
		// We don't have the (stream) endpoint 'token', notify the remote machine
		if (receiver) {
			TraceEvent(SevWarnAlways, "AttemptedRPCToPrivatePrevented")
			    .detail("From", peerAddress)
			    .detail("Token", destination.token);
			ASSERT(!self->isLocalAddress(destination.getPrimaryAddress()));
			Reference<Peer> peer = self->getOrOpenPeer(destination.getPrimaryAddress());
			sendPacket(self,
			           peer,
			           SerializeSource<UID>(destination.token),
			           Endpoint::wellKnown(destination.addresses, WLTOKEN_UNAUTHORIZED_ENDPOINT),
			           false);
		} else {
			if (destination.token.first() != -1) {
				if (self->isLocalAddress(destination.getPrimaryAddress())) {
					sendLocal(self,
					          SerializeSource<UID>(destination.token),
					          Endpoint::wellKnown(destination.addresses, WLTOKEN_ENDPOINT_NOT_FOUND));
				} else {
					Reference<Peer> peer = self->getOrOpenPeer(destination.getPrimaryAddress());
					sendPacket(self,
					           peer,
					           SerializeSource<UID>(destination.token),
					           Endpoint::wellKnown(destination.addresses, WLTOKEN_ENDPOINT_NOT_FOUND),
					           false);
				}
			}
		}
	}
}

static void scanPackets(TransportData* transport,
                        uint8_t*& unprocessed_begin,
                        const uint8_t* e,
                        Arena& arena,
                        NetworkAddress const& peerAddress,
<<<<<<< HEAD
                        Reference<AuthorizedTenants> const& authorizedTenants,
                        std::shared_ptr<ContextVariableMap> cvm,
                        ProtocolVersion peerProtocolVersion) {
=======
                        ProtocolVersion peerProtocolVersion,
                        Future<Void> disconnect,
                        bool isStableConnection) {
>>>>>>> 32d4e29e
	// Find each complete packet in the given byte range and queue a ready task to deliver it.
	// Remove the complete packets from the range by increasing unprocessed_begin.
	// There won't be more than 64K of data plus one packet, so this shouldn't take a long time.
	uint8_t* p = unprocessed_begin;

	const bool checksumEnabled = !peerAddress.isTLS();
	loop {
		uint32_t packetLen;
		XXH64_hash_t packetChecksum;

		// Read packet length if size is sufficient or stop
		if (e - p < PACKET_LEN_WIDTH)
			break;
		packetLen = *(uint32_t*)p;
		p += PACKET_LEN_WIDTH;

		// Read checksum if present
		if (checksumEnabled) {
			// Read checksum if size is sufficient or stop
			if (e - p < sizeof(packetChecksum))
				break;
			packetChecksum = *(XXH64_hash_t*)p;
			p += sizeof(packetChecksum);
		}

		if (packetLen > FLOW_KNOBS->PACKET_LIMIT) {
			TraceEvent(SevError, "PacketLimitExceeded")
			    .detail("FromPeer", peerAddress.toString())
			    .detail("Length", (int)packetLen);
			throw platform_error();
		}

		if (e - p < packetLen)
			break;
		ASSERT(packetLen >= sizeof(UID));

		if (checksumEnabled) {
			bool isBuggifyEnabled = false;
			if (g_network->isSimulated() && !isStableConnection &&
			    g_network->now() - g_simulator.lastConnectionFailure > g_simulator.connectionFailuresDisableDuration &&
			    BUGGIFY_WITH_PROB(0.0001)) {
				g_simulator.lastConnectionFailure = g_network->now();
				isBuggifyEnabled = true;
				TraceEvent(SevInfo, "BitsFlip").log();
				int flipBits = 32 - (int)floor(log2(deterministicRandom()->randomUInt32()));

				uint32_t firstFlipByteLocation = deterministicRandom()->randomUInt32() % packetLen;
				int firstFlipBitLocation = deterministicRandom()->randomInt(0, 8);
				*(p + firstFlipByteLocation) ^= 1 << firstFlipBitLocation;
				flipBits--;

				for (int i = 0; i < flipBits; i++) {
					uint32_t byteLocation = deterministicRandom()->randomUInt32() % packetLen;
					int bitLocation = deterministicRandom()->randomInt(0, 8);
					if (byteLocation != firstFlipByteLocation || bitLocation != firstFlipBitLocation) {
						*(p + byteLocation) ^= 1 << bitLocation;
					}
				}
			}

			XXH64_hash_t calculatedChecksum = XXH3_64bits(p, packetLen);
			if (calculatedChecksum != packetChecksum) {
				if (isBuggifyEnabled) {
					TraceEvent(SevInfo, "ChecksumMismatchExp")
					    .detail("PacketChecksum", packetChecksum)
					    .detail("CalculatedChecksum", calculatedChecksum)
					    .detail("PeerAddress", peerAddress.toString());
				} else {
					TraceEvent(SevWarnAlways, "ChecksumMismatchUnexp")
					    .detail("PacketChecksum", packetChecksum)
					    .detail("CalculatedChecksum", calculatedChecksum);
				}
				throw checksum_failed();
			} else {
				if (isBuggifyEnabled) {
					TraceEvent(SevError, "ChecksumMatchUnexp")
					    .detail("PacketChecksum", packetChecksum)
					    .detail("CalculatedChecksum", calculatedChecksum);
				}
			}
		}

#if VALGRIND
		VALGRIND_CHECK_MEM_IS_DEFINED(p, packetLen);
#endif
		// remove object serializer flag to account for flat buffer
		peerProtocolVersion.removeObjectSerializerFlag();
		ArenaReader reader(arena, StringRef(p, packetLen), AssumeVersion(peerProtocolVersion));
		UID token;
		reader >> token;

		++transport->countPacketsReceived;

		if (packetLen > FLOW_KNOBS->PACKET_WARNING) {
			TraceEvent(transport->warnAlwaysForLargePacket ? SevWarnAlways : SevWarn, "LargePacketReceived")
			    .suppressFor(1.0)
			    .detail("FromPeer", peerAddress.toString())
			    .detail("Length", (int)packetLen)
			    .detail("Token", token);

			if (g_network->isSimulated())
				transport->warnAlwaysForLargePacket = false;
		}

		ASSERT(!reader.empty());
		TaskPriority priority = transport->endpoints.getPriority(token);
		// we ignore packets to unknown endpoints if they're not going to a stream anyways, so we can just
		// return here. The main place where this seems to happen is if a ReplyPromise is not waited on
		// long enough.
		// It would be slightly more elegant/readable to put this if-block into the deliver actor, but if
		// we have many messages to UnknownEndpoint we want to optimize earlier. As deliver is an actor it
		// will allocate some state on the heap and this prevents it from doing that.
		if (priority != TaskPriority::UnknownEndpoint || (token.first() & TOKEN_STREAM_FLAG) != 0) {
<<<<<<< HEAD
			deliver(transport,
			        Endpoint({ peerAddress }, token),
			        priority,
			        std::move(reader),
			        peerAddress,
			        authorizedTenants,
			        cvm,
			        true);
=======
			deliver(transport, Endpoint({ peerAddress }, token), priority, std::move(reader), true, disconnect);
>>>>>>> 32d4e29e
		}

		unprocessed_begin = p = p + packetLen;
	}
}

// Given unprocessed buffer [begin, end), check if next packet size is known and return
// enough size for the next packet, whose format is: {size, optional_checksum, data} +
// next_packet_size.
static int getNewBufferSize(const uint8_t* begin,
                            const uint8_t* end,
                            const NetworkAddress& peerAddress,
                            ProtocolVersion peerProtocolVersion) {
	const int len = end - begin;
	if (len < PACKET_LEN_WIDTH) {
		return FLOW_KNOBS->MIN_PACKET_BUFFER_BYTES;
	}
	const uint32_t packetLen = *(uint32_t*)begin;
	if (packetLen > FLOW_KNOBS->PACKET_LIMIT) {
		TraceEvent(SevError, "PacketLimitExceeded")
		    .detail("FromPeer", peerAddress.toString())
		    .detail("Length", (int)packetLen);
		throw platform_error();
	}
	return std::max<uint32_t>(FLOW_KNOBS->MIN_PACKET_BUFFER_BYTES,
	                          packetLen + sizeof(uint32_t) * (peerAddress.isTLS() ? 2 : 3));
}

// This actor exists whenever there is an open or opening connection, whether incoming or outgoing
// For incoming connections conn is set and peer is initially nullptr; for outgoing connections it is the reverse
ACTOR static Future<Void> connectionReader(TransportData* transport,
                                           Reference<IConnection> conn,
                                           Reference<Peer> peer,
                                           Promise<Reference<Peer>> onConnected) {

	state Arena arena;
	state uint8_t* unprocessed_begin = nullptr;
	state uint8_t* unprocessed_end = nullptr;
	state uint8_t* buffer_end = nullptr;
	state bool expectConnectPacket = true;
	state bool compatible = false;
	state bool incompatiblePeerCounted = false;
	state bool incompatibleProtocolVersionNewer = false;
	state NetworkAddress peerAddress;
	state ProtocolVersion peerProtocolVersion;
	state Reference<AuthorizedTenants> authorizedTenants = makeReference<AuthorizedTenants>();
	state std::shared_ptr<ContextVariableMap> cvm = std::make_shared<ContextVariableMap>();
	peerAddress = conn->getPeerAddress();
	authorizedTenants->trusted = transport->allowList(conn->getPeerAddress().ip);
	(*cvm)["AuthorizedTenants"] = &authorizedTenants;
	(*cvm)["PeerAddress"] = &peerAddress;

	authorizedTenants->trusted = transport->allowList(peerAddress.ip);
	if (!peer) {
		ASSERT(!peerAddress.isPublic());
	}
	try {
		loop {
			loop {
				state int readAllBytes = buffer_end - unprocessed_end;
				if (readAllBytes < FLOW_KNOBS->MIN_PACKET_BUFFER_FREE_BYTES) {
					Arena newArena;
					const int unproc_len = unprocessed_end - unprocessed_begin;
					const int len =
					    getNewBufferSize(unprocessed_begin, unprocessed_end, peerAddress, peerProtocolVersion);
					uint8_t* const newBuffer = new (newArena) uint8_t[len];
					if (unproc_len > 0) {
						memcpy(newBuffer, unprocessed_begin, unproc_len);
					}
					arena = newArena;
					unprocessed_begin = newBuffer;
					unprocessed_end = newBuffer + unproc_len;
					buffer_end = newBuffer + len;
					readAllBytes = buffer_end - unprocessed_end;
				}

				state int totalReadBytes = 0;
				while (true) {
					const int len = std::min<int>(buffer_end - unprocessed_end, FLOW_KNOBS->MAX_PACKET_SEND_BYTES);
					if (len == 0)
						break;
					state int readBytes = conn->read(unprocessed_end, unprocessed_end + len);
					if (readBytes == 0)
						break;
					wait(yield(TaskPriority::ReadSocket));
					totalReadBytes += readBytes;
					unprocessed_end += readBytes;
				}
				if (peer) {
					peer->bytesReceived += totalReadBytes;
				}
				if (totalReadBytes == 0)
					break;
				state bool readWillBlock = totalReadBytes != readAllBytes;

				if (expectConnectPacket && unprocessed_end - unprocessed_begin >= CONNECT_PACKET_V0_SIZE) {
					// At the beginning of a connection, we expect to receive a packet containing the protocol version
					// and the listening port of the remote process
					int32_t connectPacketSize = ((ConnectPacket*)unprocessed_begin)->totalPacketSize();
					if (unprocessed_end - unprocessed_begin >= connectPacketSize) {
						auto protocolVersion = ((ConnectPacket*)unprocessed_begin)->protocolVersion;
						BinaryReader pktReader(unprocessed_begin, connectPacketSize, AssumeVersion(protocolVersion));
						ConnectPacket pkt;
						serializer(pktReader, pkt);

						uint64_t connectionId = pkt.connectionId;
						if (!pkt.protocolVersion.hasObjectSerializerFlag() ||
						    !pkt.protocolVersion.isCompatible(g_network->protocolVersion())) {
							incompatibleProtocolVersionNewer = pkt.protocolVersion > g_network->protocolVersion();
							NetworkAddress addr = pkt.canonicalRemotePort
							                          ? NetworkAddress(pkt.canonicalRemoteIp(), pkt.canonicalRemotePort)
							                          : conn->getPeerAddress();
							if (connectionId != 1)
								addr.port = 0;

							if (!transport->multiVersionConnections.count(connectionId)) {
								if (now() - transport->lastIncompatibleMessage >
								    FLOW_KNOBS->CONNECTION_REJECTED_MESSAGE_DELAY) {
									TraceEvent(SevWarn, "ConnectionRejected", conn->getDebugID())
									    .detail("Reason", "IncompatibleProtocolVersion")
									    .detail("LocalVersion", g_network->protocolVersion())
									    .detail("RejectedVersion", pkt.protocolVersion)
									    .detail("Peer",
									            pkt.canonicalRemotePort
									                ? NetworkAddress(pkt.canonicalRemoteIp(), pkt.canonicalRemotePort)
									                : conn->getPeerAddress())
									    .detail("ConnectionId", connectionId);
									transport->lastIncompatibleMessage = now();
								}
								if (!transport->incompatiblePeers.count(addr)) {
									transport->incompatiblePeers[addr] = std::make_pair(connectionId, now());
								}
							} else if (connectionId > 1) {
								transport->multiVersionConnections[connectionId] =
								    now() + FLOW_KNOBS->CONNECTION_ID_TIMEOUT;
							}
							compatible = false;
							if (!protocolVersion.hasInexpensiveMultiVersionClient()) {
								if (peer) {
									peer->protocolVersion->set(protocolVersion);
								}

								// Older versions expected us to hang up. It may work even if we don't hang up here, but
								// it's safer to keep the old behavior.
								throw incompatible_protocol_version();
							}
						} else {
							compatible = true;
							TraceEvent("ConnectionEstablished", conn->getDebugID())
							    .suppressFor(1.0)
							    .detail("Peer", conn->getPeerAddress())
							    .detail("ConnectionId", connectionId);
						}

						if (connectionId > 1) {
							transport->multiVersionConnections[connectionId] =
							    now() + FLOW_KNOBS->CONNECTION_ID_TIMEOUT;
						}
						unprocessed_begin += connectPacketSize;
						expectConnectPacket = false;

						if (peer) {
							peerProtocolVersion = protocolVersion;
							// Outgoing connection; port information should be what we expect
							TraceEvent("ConnectedOutgoing")
							    .suppressFor(1.0)
							    .detail("PeerAddr", NetworkAddress(pkt.canonicalRemoteIp(), pkt.canonicalRemotePort));
							peer->compatible = compatible;
							peer->incompatibleProtocolVersionNewer = incompatibleProtocolVersionNewer;
							if (!compatible) {
								peer->transport->numIncompatibleConnections++;
								incompatiblePeerCounted = true;
							}
							ASSERT(pkt.canonicalRemotePort == peerAddress.port);
							onConnected.send(peer);
						} else {
							peerProtocolVersion = protocolVersion;
							if (pkt.canonicalRemotePort) {
								peerAddress = NetworkAddress(pkt.canonicalRemoteIp(),
								                             pkt.canonicalRemotePort,
								                             true,
								                             peerAddress.isTLS(),
								                             NetworkAddressFromHostname(peerAddress.fromHostname));
							}
							peer = transport->getOrOpenPeer(peerAddress, false);
							peer->compatible = compatible;
							peer->incompatibleProtocolVersionNewer = incompatibleProtocolVersionNewer;
							if (!compatible) {
								peer->transport->numIncompatibleConnections++;
								incompatiblePeerCounted = true;
							}
							onConnected.send(peer);
							wait(delay(0)); // Check for cancellation
						}
						peer->protocolVersion->set(peerProtocolVersion);
					}
				}

				if (!expectConnectPacket) {
					if (compatible || peerProtocolVersion.hasStableInterfaces()) {
						scanPackets(transport,
						            unprocessed_begin,
						            unprocessed_end,
						            arena,
						            peerAddress,
<<<<<<< HEAD
						            authorizedTenants,
						            cvm,
						            peerProtocolVersion);
=======
						            peerProtocolVersion,
						            peer->disconnect.getFuture(),
						            g_network->isSimulated() && conn->isStableConnection());
>>>>>>> 32d4e29e
					} else {
						unprocessed_begin = unprocessed_end;
						peer->resetPing.trigger();
					}
				}

				if (readWillBlock)
					break;

				wait(yield(TaskPriority::ReadSocket));
			}

			wait(conn->onReadable());
			wait(delay(0, TaskPriority::ReadSocket)); // We don't want to call conn->read directly from the reactor - we
			                                          // could get stuck in the reactor reading 1 packet at a time
		}
	} catch (Error& e) {
		if (incompatiblePeerCounted) {
			ASSERT(peer && peer->transport->numIncompatibleConnections > 0);
			peer->transport->numIncompatibleConnections--;
		}
		throw;
	}
}

ACTOR static Future<Void> connectionIncoming(TransportData* self, Reference<IConnection> conn) {
	try {
		wait(conn->acceptHandshake());
		state Promise<Reference<Peer>> onConnected;
		state Future<Void> reader = connectionReader(self, conn, Reference<Peer>(), onConnected);
		choose {
			when(wait(reader)) {
				ASSERT(false);
				return Void();
			}
			when(Reference<Peer> p = wait(onConnected.getFuture())) { p->onIncomingConnection(p, conn, reader); }
			when(wait(delayJittered(FLOW_KNOBS->CONNECTION_MONITOR_TIMEOUT))) {
				TEST(true); // Incoming connection timed out
				throw timed_out();
			}
		}
		return Void();
	} catch (Error& e) {
		if (e.code() != error_code_actor_cancelled) {
			TraceEvent("IncomingConnectionError", conn->getDebugID())
			    .errorUnsuppressed(e)
			    .suppressFor(1.0)
			    .detail("FromAddress", conn->getPeerAddress());
		}
		conn->close();
		return Void();
	}
}

ACTOR static Future<Void> listen(TransportData* self, NetworkAddress listenAddr) {
	state ActorCollectionNoErrors
	    incoming; // Actors monitoring incoming connections that haven't yet been associated with a peer
	state Reference<IListener> listener = INetworkConnections::net()->listen(listenAddr);
	if (!g_network->isSimulated() && self->localAddresses.address.port == 0) {
		TraceEvent(SevInfo, "UpdatingListenAddress")
		    .detail("AssignedListenAddress", listener->getListenAddress().toString());
		self->localAddresses.address = listener->getListenAddress();
	}
	state uint64_t connectionCount = 0;
	try {
		loop {
			Reference<IConnection> conn = wait(listener->accept());
			if (conn) {
				TraceEvent("ConnectionFrom", conn->getDebugID())
				    .suppressFor(1.0)
				    .detail("FromAddress", conn->getPeerAddress())
				    .detail("ListenAddress", listenAddr.toString());
				incoming.add(connectionIncoming(self, conn));
			}
			connectionCount++;
			if (connectionCount % (FLOW_KNOBS->ACCEPT_BATCH_SIZE) == 0) {
				wait(delay(0, TaskPriority::AcceptSocket));
			}
		}
	} catch (Error& e) {
		TraceEvent(SevError, "ListenError").error(e);
		throw;
	}
}

Reference<Peer> TransportData::getPeer(NetworkAddress const& address) {
	auto peer = peers.find(address);
	if (peer != peers.end()) {
		return peer->second;
	}
	return Reference<Peer>();
}

Reference<Peer> TransportData::getOrOpenPeer(NetworkAddress const& address, bool startConnectionKeeper) {
	auto peer = getPeer(address);
	if (!peer) {
		peer = makeReference<Peer>(this, address);
		if (startConnectionKeeper && !isLocalAddress(address)) {
			peer->connect = connectionKeeper(peer);
		}
		peers[address] = peer;
		if (address.isPublic()) {
			orderedAddresses.insert(address);
		}
	}

	return peer;
}

bool TransportData::isLocalAddress(const NetworkAddress& address) const {
	return address == localAddresses.address ||
	       (localAddresses.secondaryAddress.present() && address == localAddresses.secondaryAddress.get());
}

ACTOR static Future<Void> multiVersionCleanupWorker(TransportData* self) {
	loop {
		wait(delay(FLOW_KNOBS->CONNECTION_CLEANUP_DELAY));
		bool foundIncompatible = false;
		for (auto it = self->incompatiblePeers.begin(); it != self->incompatiblePeers.end();) {
			if (self->multiVersionConnections.count(it->second.first)) {
				it = self->incompatiblePeers.erase(it);
			} else {
				if (now() - it->second.second > FLOW_KNOBS->INCOMPATIBLE_PEER_DELAY_BEFORE_LOGGING) {
					foundIncompatible = true;
				}
				it++;
			}
		}

		for (auto it = self->multiVersionConnections.begin(); it != self->multiVersionConnections.end();) {
			if (it->second < now()) {
				it = self->multiVersionConnections.erase(it);
			} else {
				it++;
			}
		}

		if (foundIncompatible) {
			self->incompatiblePeersChanged.trigger();
		}
	}
}

FlowTransport::FlowTransport(uint64_t transportId, int maxWellKnownEndpoints, IPAllowList const* allowList)
  : self(new TransportData(transportId, maxWellKnownEndpoints, allowList)) {
	self->multiVersionCleanup = multiVersionCleanupWorker(self);
}

FlowTransport::~FlowTransport() {
	delete self;
}

void FlowTransport::initMetrics() {
	self->initMetrics();
}

NetworkAddressList FlowTransport::getLocalAddresses() const {
	return self->localAddresses;
}

NetworkAddress FlowTransport::getLocalAddress() const {
	return self->localAddresses.address;
}

void FlowTransport::setLocalAddress(NetworkAddress const& address) {
	self->localAddresses.address = address;
}

const std::unordered_map<NetworkAddress, Reference<Peer>>& FlowTransport::getAllPeers() const {
	return self->peers;
}

std::map<NetworkAddress, std::pair<uint64_t, double>>* FlowTransport::getIncompatiblePeers() {
	for (auto it = self->incompatiblePeers.begin(); it != self->incompatiblePeers.end();) {
		if (self->multiVersionConnections.count(it->second.first)) {
			it = self->incompatiblePeers.erase(it);
		} else {
			it++;
		}
	}
	return &self->incompatiblePeers;
}

Future<Void> FlowTransport::onIncompatibleChanged() {
	return self->incompatiblePeersChanged.onTrigger();
}

Future<Void> FlowTransport::bind(NetworkAddress publicAddress, NetworkAddress listenAddress) {
	ASSERT(publicAddress.isPublic());
	if (self->localAddresses.address == NetworkAddress()) {
		self->localAddresses.address = publicAddress;
	} else {
		self->localAddresses.secondaryAddress = publicAddress;
	}
	TraceEvent("Binding").detail("PublicAddress", publicAddress).detail("ListenAddress", listenAddress);

	Future<Void> listenF = listen(self, listenAddress);
	self->listeners.push_back(listenF);
	return listenF;
}

Endpoint FlowTransport::loadedEndpoint(const UID& token) {
	return Endpoint(g_currentDeliveryPeerAddress, token);
}

Future<Void> FlowTransport::loadedDisconnect() {
	return g_currentDeliveryPeerDisconnect;
}

void FlowTransport::addPeerReference(const Endpoint& endpoint, bool isStream) {
	if (!isStream || !endpoint.getPrimaryAddress().isValid() || !endpoint.getPrimaryAddress().isPublic())
		return;

	Reference<Peer> peer = self->getOrOpenPeer(endpoint.getPrimaryAddress());
	if (peer->peerReferences == -1) {
		peer->peerReferences = 1;
	} else {
		peer->peerReferences++;
	}
}

void FlowTransport::removePeerReference(const Endpoint& endpoint, bool isStream) {
	if (!isStream || !endpoint.getPrimaryAddress().isValid() || !endpoint.getPrimaryAddress().isPublic())
		return;
	Reference<Peer> peer = self->getPeer(endpoint.getPrimaryAddress());
	if (peer) {
		peer->peerReferences--;
		if (peer->peerReferences < 0) {
			TraceEvent(SevError, "InvalidPeerReferences")
			    .detail("References", peer->peerReferences)
			    .detail("Address", endpoint.getPrimaryAddress())
			    .detail("Token", endpoint.token);
		}
		if (peer->peerReferences == 0 && peer->reliable.empty() && peer->unsent.empty() &&
		    peer->outstandingReplies == 0 &&
		    peer->lastDataPacketSentTime < now() - FLOW_KNOBS->CONNECTION_MONITOR_UNREFERENCED_CLOSE_DELAY) {
			peer->resetPing.trigger();
		}
	}
}

void FlowTransport::addEndpoint(Endpoint& endpoint, NetworkMessageReceiver* receiver, TaskPriority taskID) {
	endpoint.token = deterministicRandom()->randomUniqueID();
	if (receiver->isStream()) {
		endpoint.addresses = self->localAddresses;
		endpoint.token = UID(endpoint.token.first() | TOKEN_STREAM_FLAG, endpoint.token.second());
	} else {
		endpoint.addresses = NetworkAddressList();
		endpoint.token = UID(endpoint.token.first() & ~TOKEN_STREAM_FLAG, endpoint.token.second());
	}
	self->endpoints.insert(receiver, endpoint.token, taskID);
}

void FlowTransport::addEndpoints(std::vector<std::pair<FlowReceiver*, TaskPriority>> const& streams) {
	self->endpoints.insert(self->localAddresses, streams);
}

void FlowTransport::removeEndpoint(const Endpoint& endpoint, NetworkMessageReceiver* receiver) {
	self->endpoints.remove(endpoint.token, receiver);
}

void FlowTransport::addWellKnownEndpoint(Endpoint& endpoint, NetworkMessageReceiver* receiver, TaskPriority taskID) {
	endpoint.addresses = self->localAddresses;
	ASSERT(receiver->isStream());
	self->endpoints.insertWellKnown(receiver, endpoint.token, taskID);
}

static void sendLocal(TransportData* self, ISerializeSource const& what, const Endpoint& destination) {
	TEST(true); // "Loopback" delivery
	// SOMEDAY: Would it be better to avoid (de)serialization by doing this check in flow?

	Standalone<StringRef> copy;
	ObjectWriter wr(AssumeVersion(g_network->protocolVersion()));
	what.serializeObjectWriter(wr);
	copy = wr.toStringRef();
#if VALGRIND
	VALGRIND_CHECK_MEM_IS_DEFINED(copy.begin(), copy.size());
#endif

	ASSERT(copy.size() > 0);
	TaskPriority priority = self->endpoints.getPriority(destination.token);
	if (priority != TaskPriority::UnknownEndpoint || (destination.token.first() & TOKEN_STREAM_FLAG) != 0) {
<<<<<<< HEAD
		Reference<AuthorizedTenants> authorizedTenants = makeReference<AuthorizedTenants>();
		authorizedTenants->trusted = true;
=======
>>>>>>> 32d4e29e
		deliver(self,
		        destination,
		        priority,
		        ArenaReader(copy.arena(), copy, AssumeVersion(currentProtocolVersion)),
<<<<<<< HEAD
		        NetworkAddress(),
		        authorizedTenants,
		        self->localCVM,
		        false);
=======
		        false,
		        Never());
>>>>>>> 32d4e29e
	}
}

static ReliablePacket* sendPacket(TransportData* self,
                                  Reference<Peer> peer,
                                  ISerializeSource const& what,
                                  const Endpoint& destination,
                                  bool reliable) {
	const bool checksumEnabled = !destination.getPrimaryAddress().isTLS();
	++self->countPacketsGenerated;

	// If there isn't an open connection, a public address, or the peer isn't compatible, we can't send
	if (!peer || (peer->outgoingConnectionIdle && !destination.getPrimaryAddress().isPublic()) ||
	    (peer->incompatibleProtocolVersionNewer &&
	     destination.token != Endpoint::wellKnownToken(WLTOKEN_PING_PACKET))) {
		TEST(true); // Can't send to private address without a compatible open connection
		return nullptr;
	}

	bool firstUnsent = peer->unsent.empty();

	PacketBuffer* pb = peer->unsent.getWriteBuffer();
	ReliablePacket* rp = reliable ? new ReliablePacket : 0;

	int prevBytesWritten = pb->bytes_written;
	PacketBuffer* checksumPb = pb;

	PacketWriter wr(pb,
	                rp,
	                AssumeVersion(g_network->protocolVersion())); // SOMEDAY: Can we downgrade to talk to older peers?

	// Reserve some space for packet length and checksum, write them after serializing data
	SplitBuffer packetInfoBuffer;
	uint32_t len;

	// This is technically abstraction breaking but avoids XXH3_createState() and XXH3_freeState() which are just
	// malloc/free
	XXH3_state_t checksumState;
	// Checksum will be calculated with buffer API if contiguous, else using stream API.  Mode is tracked here.
	bool checksumStream = false;
	XXH64_hash_t checksum;

	int packetInfoSize = PACKET_LEN_WIDTH;
	if (checksumEnabled) {
		packetInfoSize += sizeof(checksum);
	}

	wr.writeAhead(packetInfoSize, &packetInfoBuffer);
	wr << destination.token;
	what.serializePacketWriter(wr);
	pb = wr.finish();
	len = wr.size() - packetInfoSize;

	if (checksumEnabled) {
		// Find the correct place to start calculating checksum
		uint32_t checksumUnprocessedLength = len;
		prevBytesWritten += packetInfoSize;
		if (prevBytesWritten >= checksumPb->bytes_written) {
			prevBytesWritten -= checksumPb->bytes_written;
			checksumPb = checksumPb->nextPacketBuffer();
		}

		// Checksum calculation
		while (checksumUnprocessedLength > 0) {
			uint32_t processLength =
			    std::min(checksumUnprocessedLength, (uint32_t)(checksumPb->bytes_written - prevBytesWritten));

			// If not in checksum stream mode yet
			if (!checksumStream) {
				// If there is nothing left to process then calculate checksum directly
				if (processLength == checksumUnprocessedLength) {
					checksum = XXH3_64bits(checksumPb->data() + prevBytesWritten, processLength);
				} else {
					// Otherwise, initialize checksum state and switch to stream mode
					if (XXH3_64bits_reset(&checksumState) != XXH_OK) {
						throw internal_error();
					}
					checksumStream = true;
				}
			}

			// If in checksum stream mode, update the checksum state
			if (checksumStream) {
				if (XXH3_64bits_update(&checksumState, checksumPb->data() + prevBytesWritten, processLength) !=
				    XXH_OK) {
					throw internal_error();
				}
			}

			checksumUnprocessedLength -= processLength;
			checksumPb = checksumPb->nextPacketBuffer();
			prevBytesWritten = 0;
		}

		// If in checksum stream mode, get the final checksum
		if (checksumStream) {
			checksum = XXH3_64bits_digest(&checksumState);
		}
	}

	// Write packet length and checksum into packet buffer
	packetInfoBuffer.write(&len, sizeof(len));
	if (checksumEnabled) {
		packetInfoBuffer.write(&checksum, sizeof(checksum), sizeof(len));
	}

	if (len > FLOW_KNOBS->PACKET_LIMIT) {
		TraceEvent(SevError, "PacketLimitExceeded")
		    .detail("ToPeer", destination.getPrimaryAddress())
		    .detail("Length", (int)len);
		// throw platform_error();  // FIXME: How to recover from this situation?
	} else if (len > FLOW_KNOBS->PACKET_WARNING) {
		TraceEvent(self->warnAlwaysForLargePacket ? SevWarnAlways : SevWarn, "LargePacketSent")
		    .suppressFor(1.0)
		    .detail("ToPeer", destination.getPrimaryAddress())
		    .detail("Length", (int)len)
		    .detail("Token", destination.token)
		    .backtrace();

		if (g_network->isSimulated())
			self->warnAlwaysForLargePacket = false;
	}

#if VALGRIND
	SendBuffer* checkbuf = pb;
	while (checkbuf) {
		int size = checkbuf->bytes_written;
		const uint8_t* data = checkbuf->data();
		VALGRIND_CHECK_MEM_IS_DEFINED(data, size);
		checkbuf = checkbuf->next;
	}
#endif

	peer->send(pb, rp, firstUnsent);
	if (destination.token != Endpoint::wellKnownToken(WLTOKEN_PING_PACKET)) {
		peer->lastDataPacketSentTime = now();
	}
	return rp;
}

ReliablePacket* FlowTransport::sendReliable(ISerializeSource const& what, const Endpoint& destination) {
	if (self->isLocalAddress(destination.getPrimaryAddress())) {
		sendLocal(self, what, destination);
		return nullptr;
	}
	Reference<Peer> peer = self->getOrOpenPeer(destination.getPrimaryAddress());
	return sendPacket(self, peer, what, destination, true);
}

void FlowTransport::cancelReliable(ReliablePacket* p) {
	if (p)
		p->remove();
	// SOMEDAY: Call reliable.compact() if a lot of memory is wasted in PacketBuffers by formerly reliable packets mixed
	// with a few reliable ones.  Don't forget to delref the new PacketBuffers since they are unsent.
}

Reference<Peer> FlowTransport::sendUnreliable(ISerializeSource const& what,
                                              const Endpoint& destination,
                                              bool openConnection) {
	if (self->isLocalAddress(destination.getPrimaryAddress())) {
		sendLocal(self, what, destination);
		return Reference<Peer>();
	}
	Reference<Peer> peer;
	if (openConnection) {
		peer = self->getOrOpenPeer(destination.getPrimaryAddress());
	} else {
		peer = self->getPeer(destination.getPrimaryAddress());
	}

	sendPacket(self, peer, what, destination, false);
	return peer;
}

Reference<AsyncVar<bool>> FlowTransport::getDegraded() {
	return self->degraded;
}

// Returns the protocol version of the peer at the specified address. The result is returned as an AsyncVar that
// can be used to monitor for changes of a peer's protocol. The protocol version will be unset in the event that
// there is no connection established to the peer.
//
// Note that this function does not establish a connection to the peer. In order to obtain a peer's protocol
// version, some other mechanism should be used to connect to that peer.
Reference<AsyncVar<Optional<ProtocolVersion>> const> FlowTransport::getPeerProtocolAsyncVar(NetworkAddress addr) {
	return self->peers.at(addr)->protocolVersion;
}

void FlowTransport::resetConnection(NetworkAddress address) {
	auto peer = self->getPeer(address);
	if (peer) {
		peer->resetConnection.trigger();
	}
}

bool FlowTransport::incompatibleOutgoingConnectionsPresent() {
	return self->numIncompatibleConnections > 0;
}

void FlowTransport::createInstance(bool isClient,
                                   uint64_t transportId,
                                   int maxWellKnownEndpoints,
                                   IPAllowList const* allowList) {
	g_network->setGlobal(INetwork::enFlowTransport,
	                     (flowGlobalType) new FlowTransport(transportId, maxWellKnownEndpoints, allowList));
	g_network->setGlobal(INetwork::enNetworkAddressFunc, (flowGlobalType)&FlowTransport::getGlobalLocalAddress);
	g_network->setGlobal(INetwork::enNetworkAddressesFunc, (flowGlobalType)&FlowTransport::getGlobalLocalAddresses);
	g_network->setGlobal(INetwork::enFailureMonitor, (flowGlobalType) new SimpleFailureMonitor());
	g_network->setGlobal(INetwork::enClientFailureMonitor, isClient ? (flowGlobalType)1 : nullptr);
}

HealthMonitor* FlowTransport::healthMonitor() {
	return &self->healthMonitor;
}<|MERGE_RESOLUTION|>--- conflicted
+++ resolved
@@ -51,6 +51,9 @@
 
 constexpr int PACKET_LEN_WIDTH = sizeof(uint32_t);
 const uint64_t TOKEN_STREAM_FLAG = 1;
+
+FDB_BOOLEAN_PARAM(InReadSocket);
+FDB_BOOLEAN_PARAM(IsStableConnection);
 
 class EndpointMap : NonCopyable {
 public:
@@ -977,15 +980,11 @@
                           Endpoint destination,
                           TaskPriority priority,
                           ArenaReader reader,
-<<<<<<< HEAD
                           NetworkAddress peerAddress,
                           Reference<AuthorizedTenants> authorizedTenants,
                           std::shared_ptr<ContextVariableMap> cvm,
-                          bool inReadSocket) {
-=======
-                          bool inReadSocket,
+                          InReadSocket inReadSocket,
                           Future<Void> disconnect) {
->>>>>>> 32d4e29e
 	// We want to run the task at the right priority. If the priority is higher than the current priority (which is
 	// ReadSocket) we can just upgrade. Otherwise we'll context switch so that we don't block other tasks that might run
 	// with a higher priority. ReplyPromiseStream needs to guarantee that messages are received in the order they were
@@ -1061,15 +1060,11 @@
                         const uint8_t* e,
                         Arena& arena,
                         NetworkAddress const& peerAddress,
-<<<<<<< HEAD
                         Reference<AuthorizedTenants> const& authorizedTenants,
                         std::shared_ptr<ContextVariableMap> cvm,
-                        ProtocolVersion peerProtocolVersion) {
-=======
                         ProtocolVersion peerProtocolVersion,
                         Future<Void> disconnect,
-                        bool isStableConnection) {
->>>>>>> 32d4e29e
+                        IsStableConnection isStableConnection) {
 	// Find each complete packet in the given byte range and queue a ready task to deliver it.
 	// Remove the complete packets from the range by increasing unprocessed_begin.
 	// There won't be more than 64K of data plus one packet, so this shouldn't take a long time.
@@ -1183,7 +1178,6 @@
 		// we have many messages to UnknownEndpoint we want to optimize earlier. As deliver is an actor it
 		// will allocate some state on the heap and this prevents it from doing that.
 		if (priority != TaskPriority::UnknownEndpoint || (token.first() & TOKEN_STREAM_FLAG) != 0) {
-<<<<<<< HEAD
 			deliver(transport,
 			        Endpoint({ peerAddress }, token),
 			        priority,
@@ -1191,10 +1185,8 @@
 			        peerAddress,
 			        authorizedTenants,
 			        cvm,
-			        true);
-=======
-			deliver(transport, Endpoint({ peerAddress }, token), priority, std::move(reader), true, disconnect);
->>>>>>> 32d4e29e
+			        InReadSocket::True,
+			        disconnect);
 		}
 
 		unprocessed_begin = p = p + packetLen;
@@ -1400,15 +1392,11 @@
 						            unprocessed_end,
 						            arena,
 						            peerAddress,
-<<<<<<< HEAD
 						            authorizedTenants,
 						            cvm,
-						            peerProtocolVersion);
-=======
 						            peerProtocolVersion,
 						            peer->disconnect.getFuture(),
-						            g_network->isSimulated() && conn->isStableConnection());
->>>>>>> 32d4e29e
+						            IsStableConnection(g_network->isSimulated() && conn->isStableConnection()));
 					} else {
 						unprocessed_begin = unprocessed_end;
 						peer->resetPing.trigger();
@@ -1691,24 +1679,17 @@
 	ASSERT(copy.size() > 0);
 	TaskPriority priority = self->endpoints.getPriority(destination.token);
 	if (priority != TaskPriority::UnknownEndpoint || (destination.token.first() & TOKEN_STREAM_FLAG) != 0) {
-<<<<<<< HEAD
 		Reference<AuthorizedTenants> authorizedTenants = makeReference<AuthorizedTenants>();
 		authorizedTenants->trusted = true;
-=======
->>>>>>> 32d4e29e
 		deliver(self,
 		        destination,
 		        priority,
 		        ArenaReader(copy.arena(), copy, AssumeVersion(currentProtocolVersion)),
-<<<<<<< HEAD
 		        NetworkAddress(),
 		        authorizedTenants,
 		        self->localCVM,
-		        false);
-=======
-		        false,
+		        InReadSocket::False,
 		        Never());
->>>>>>> 32d4e29e
 	}
 }
 
