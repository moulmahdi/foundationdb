--- conflicted
+++ resolved
@@ -884,10 +884,10 @@
 	wait(delay(0, TaskPriority::BlobWorkerUpdateFDB));
 
 	if (BW_DEBUG) {
-		printf("Granule [%s - %s) checking with BM for re-snapshot after %d bytes\n",
-		       metadata->keyRange.begin.printable().c_str(),
-		       metadata->keyRange.end.printable().c_str(),
-		       bytesInNewDeltaFiles);
+		fmt::print("Granule [{0} - {1}) checking with BM for re-snapshot after {2} bytes\n",
+		           metadata->keyRange.begin.printable(),
+		           metadata->keyRange.end.printable(),
+		           metadata->bytesInNewDeltaFiles);
 	}
 
 	TraceEvent("BlobGranuleSnapshotCheck", bwData->id)
@@ -932,18 +932,18 @@
 		}
 
 		if (BW_DEBUG) {
-			printf("Granule [%s - %s)\n, hasn't heard back from BM in BW %s, re-sending status\n",
-			       metadata->keyRange.begin.printable().c_str(),
-			       metadata->keyRange.end.printable().c_str(),
-			       bwData->id.toString().c_str());
+			fmt::print("Granule [{0} - {1})\n, hasn't heard back from BM in BW {2}, re-sending status\n",
+			           metadata->keyRange.begin.printable(),
+			           metadata->keyRange.end.printable(),
+			           bwData->id.toString());
 		}
 	}
 
 	if (BW_DEBUG) {
-		printf("Granule [%s - %s) re-snapshotting after %d bytes\n",
-		       metadata->keyRange.begin.printable().c_str(),
-		       metadata->keyRange.end.printable().c_str(),
-		       bytesInNewDeltaFiles);
+		fmt::print("Granule [{0} - {1}) re-snapshotting after {2} bytes\n",
+		           metadata->keyRange.begin.printable(),
+		           metadata->keyRange.end.printable(),
+		           bytesInNewDeltaFiles);
 	}
 	TraceEvent("BlobGranuleSnapshotFile", bwData->id)
 	    .detail("Granule", metadata->keyRange)
@@ -1025,7 +1025,6 @@
 		cfRollbackVersion = metadata->durableDeltaVersion.get();
 		metadata->pendingSnapshotVersion = metadata->durableSnapshotVersion.get();
 		int toPop = 0;
-<<<<<<< HEAD
 		bool pendingSnapshot = false;
 		for (auto& f : inFlightFiles) {
 			if (f.snapshot) {
@@ -1035,18 +1034,6 @@
 					metadata->pendingSnapshotVersion = f.version;
 					metadata->bytesInNewDeltaFiles = 0;
 					pendingSnapshot = true;
-=======
-		for (auto& df : inFlightDeltaFiles) {
-			if (df.version > rollbackVersion) {
-				df.future.cancel();
-				metadata->bytesInNewDeltaFiles -= df.bytes;
-				toPop++;
-				if (BW_DEBUG) {
-					fmt::print("[{0} - {1}) rollback cancelling delta file @ {2}\n",
-					           metadata->keyRange.begin.printable(),
-					           metadata->keyRange.end.printable(),
-					           df.version);
->>>>>>> e3422b24
 				}
 			} else {
 				if (f.version > rollbackVersion) {
@@ -1056,10 +1043,10 @@
 					}
 					toPop++;
 					if (BW_DEBUG) {
-						printf("[%s - %s) rollback cancelling delta file @ %lld\n",
-						       metadata->keyRange.begin.printable().c_str(),
-						       metadata->keyRange.end.printable().c_str(),
-						       f.version);
+						fmt::print("[{0} - {1}) rollback cancelling delta file @ {2}\n",
+						           metadata->keyRange.begin.printable(),
+						           metadata->keyRange.end.printable(),
+						           f.version);
 					}
 				} else {
 					ASSERT(f.version > cfRollbackVersion);
@@ -1328,217 +1315,23 @@
 				if (e.code() != error_code_end_of_stream) {
 					throw;
 				}
-<<<<<<< HEAD
 				ASSERT(readOldChangeFeed);
-=======
-				// Write a new delta file IF we have enough bytes, and we have all of the previous version's stuff
-				// there to ensure no versions span multiple delta files. Check this by ensuring the version of this
-				// new delta is larger than the previous largest seen version
-				if (metadata->bufferedDeltaBytes >= SERVER_KNOBS->BG_DELTA_FILE_TARGET_BYTES &&
-				    deltas.version > lastVersion) {
-					if (BW_DEBUG) {
-						fmt::print("Granule [{0} - {1}) flushing delta file after {2} bytes @ {3} {4}{5}\n",
-						           metadata->keyRange.begin.printable(),
-						           metadata->keyRange.end.printable(),
-						           metadata->bufferedDeltaBytes,
-						           lastVersion,
-						           deltas.version,
-						           oldChangeFeedDataComplete.present() ? ". Finalizing " : "");
-					}
-					TraceEvent("BlobGranuleDeltaFile", bwData->id)
-					    .detail("Granule", metadata->keyRange)
-					    .detail("Version", lastVersion);
-
-					// sanity check for version order
-					ASSERT(lastVersion >= metadata->currentDeltas.back().version);
-					ASSERT(metadata->pendingDeltaVersion < metadata->currentDeltas.front().version);
-
-					// launch pipelined, but wait for previous operation to complete before persisting to FDB
-					Future<BlobFileIndex> previousDeltaFileFuture;
-					if (inFlightBlobSnapshot.isValid() && inFlightDeltaFiles.empty()) {
-						previousDeltaFileFuture = inFlightBlobSnapshot;
-					} else if (!inFlightDeltaFiles.empty()) {
-						previousDeltaFileFuture = inFlightDeltaFiles.back().future;
-					} else {
-						previousDeltaFileFuture = Future<BlobFileIndex>(BlobFileIndex());
-					}
-					Future<BlobFileIndex> dfFuture = writeDeltaFile(bwData,
-					                                                metadata->keyRange,
-					                                                startState.granuleID,
-					                                                metadata->originalEpoch,
-					                                                metadata->originalSeqno,
-					                                                metadata->deltaArena,
-					                                                metadata->currentDeltas,
-					                                                lastVersion,
-					                                                previousDeltaFileFuture,
-					                                                oldChangeFeedDataComplete);
-					inFlightDeltaFiles.push_back(
-					    InFlightDeltaFile(dfFuture, lastVersion, metadata->bufferedDeltaBytes));
-
-					oldChangeFeedDataComplete.reset();
-					// add new pending delta file
-					ASSERT(metadata->pendingDeltaVersion < lastVersion);
-					metadata->pendingDeltaVersion = lastVersion;
-					metadata->bytesInNewDeltaFiles += metadata->bufferedDeltaBytes;
-
-					bwData->stats.mutationBytesBuffered -= metadata->bufferedDeltaBytes;
-
-					// reset current deltas
-					metadata->deltaArena = Arena();
-					metadata->currentDeltas = GranuleDeltas();
-					metadata->bufferedDeltaBytes = 0;
->>>>>>> e3422b24
 
 				readOldChangeFeed = false;
 				// set this so next delta file write updates granule split metadata to done
 				ASSERT(startState.parentGranule.present());
 				oldChangeFeedDataComplete = startState.parentGranule.get();
 				if (BW_DEBUG) {
-					printf("Granule [%s - %s) switching to new change feed %s @ %lld\n",
-					       metadata->keyRange.begin.printable().c_str(),
-					       metadata->keyRange.end.printable().c_str(),
-					       startState.granuleID.toString().c_str(),
-					       metadata->bufferedDeltaVersion.get());
-				}
-
-<<<<<<< HEAD
+					fmt::print("Granule [{0} - {1}) switching to new change feed {2} @ {3}\n",
+					           metadata->keyRange.begin.printable(),
+					           metadata->keyRange.end.printable(),
+					           startState.granuleID.toString(),
+					           metadata->bufferedDeltaVersion.get());
+				}
+
 				changeFeedFuture = bwData->db->getChangeFeedStream(
 				    changeFeedStream, cfKey, startState.changeFeedStartVersion, MAX_VERSION, metadata->keyRange);
 			}
-=======
-				// FIXME: if we're still reading from old change feed, we should probably compact if we're making a
-				// bunch of extra delta files at some point, even if we don't consider it for a split yet
-				if (snapshotEligible && metadata->bytesInNewDeltaFiles >= SERVER_KNOBS->BG_DELTA_BYTES_BEFORE_COMPACT &&
-				    !readOldChangeFeed) {
-					if (BW_DEBUG && (inFlightBlobSnapshot.isValid() || !inFlightDeltaFiles.empty())) {
-						fmt::print(
-						    "Granule [{0} - {1}) ready to re-snapshot, waiting for outstanding {2} snapshot and {3} "
-						    "deltas to "
-						    "finish\n",
-						    metadata->keyRange.begin.printable(),
-						    metadata->keyRange.end.printable(),
-						    inFlightBlobSnapshot.isValid() ? 1 : 0,
-						    inFlightDeltaFiles.size());
-					}
-					// wait for all in flight snapshot/delta files
-					if (inFlightBlobSnapshot.isValid()) {
-						BlobFileIndex completedSnapshot = wait(inFlightBlobSnapshot);
-						metadata->files.snapshotFiles.push_back(completedSnapshot);
-						metadata->durableSnapshotVersion.set(completedSnapshot.version);
-						inFlightBlobSnapshot = Future<BlobFileIndex>(); // not valid!
-						wait(yield(TaskPriority::BlobWorkerUpdateStorage));
-					}
-					for (auto& it : inFlightDeltaFiles) {
-						BlobFileIndex completedDeltaFile = wait(it.future);
-						wait(handleCompletedDeltaFile(bwData,
-						                              metadata,
-						                              completedDeltaFile,
-						                              cfKey,
-						                              startState.changeFeedStartVersion,
-						                              rollbacksCompleted));
-						wait(yield(TaskPriority::BlobWorkerUpdateStorage));
-					}
-					inFlightDeltaFiles.clear();
-
-					if (BW_DEBUG) {
-						fmt::print("Granule [{0} - {1}) checking with BM for re-snapshot after {2} bytes\n",
-						           metadata->keyRange.begin.printable(),
-						           metadata->keyRange.end.printable(),
-						           metadata->bytesInNewDeltaFiles);
-					}
-
-					TraceEvent("BlobGranuleSnapshotCheck", bwData->id)
-					    .detail("Granule", metadata->keyRange)
-					    .detail("Version", metadata->durableDeltaVersion.get());
-
-					// Save these from the start so repeated requests are idempotent
-					// Need to retry in case response is dropped or manager changes. Eventually, a manager will
-					// either reassign the range with continue=true, or will revoke the range. But, we will keep the
-					// range open at this version for reads until that assignment change happens
-					metadata->resumeSnapshot.reset();
-					state int64_t statusEpoch = metadata->continueEpoch;
-					state int64_t statusSeqno = metadata->continueSeqno;
-					loop {
-						loop {
-							try {
-								wait(bwData->currentManagerStatusStream.get().onReady());
-								bwData->currentManagerStatusStream.get().send(
-								    GranuleStatusReply(metadata->keyRange,
-								                       true,
-								                       statusEpoch,
-								                       statusSeqno,
-								                       startState.granuleID,
-								                       startState.history.get().version,
-								                       metadata->durableDeltaVersion.get()));
-								break;
-							} catch (Error& e) {
-								wait(bwData->currentManagerStatusStream.onChange());
-							}
-						}
-
-						choose {
-							when(wait(metadata->resumeSnapshot.getFuture())) { break; }
-							when(wait(delay(1.0))) {}
-							when(wait(bwData->currentManagerStatusStream.onChange())) {}
-						}
-
-						if (BW_DEBUG) {
-							fmt::print(
-							    "Granule [{0} - {1})\n, hasn't heard back from BM in BW {2}, re-sending status\n",
-							    metadata->keyRange.begin.printable(),
-							    metadata->keyRange.end.printable(),
-							    bwData->id.toString());
-						}
-					}
-
-					if (BW_DEBUG) {
-						fmt::print("Granule [{0} - {1}) re-snapshotting after {2} bytes\n",
-						           metadata->keyRange.begin.printable(),
-						           metadata->keyRange.end.printable(),
-						           metadata->bytesInNewDeltaFiles);
-					}
-					TraceEvent("BlobGranuleSnapshotFile", bwData->id)
-					    .detail("Granule", metadata->keyRange)
-					    .detail("Version", metadata->durableDeltaVersion.get());
-					// TODO: this could read from FDB instead if it knew there was a large range clear at the end or
-					// it knew the granule was small, or something
-
-					// Have to copy files object so that adding to it as we start writing new delta files in
-					// parallel doesn't conflict. We could also pass the snapshot version and ignore any snapshot
-					// files >= version and any delta files > version, but that's more complicated
-					inFlightBlobSnapshot = compactFromBlob(bwData, metadata, startState.granuleID, metadata->files);
-					metadata->pendingSnapshotVersion = metadata->durableDeltaVersion.get();
-
-					// reset metadata
-					metadata->bytesInNewDeltaFiles = 0;
-				} else if (snapshotEligible &&
-				           metadata->bytesInNewDeltaFiles >= SERVER_KNOBS->BG_DELTA_BYTES_BEFORE_COMPACT) {
-					// if we're in the old change feed case and can't snapshot but we have enough data to, don't
-					// queue too many delta files in parallel
-					while (inFlightDeltaFiles.size() > 10) {
-						if (BW_DEBUG) {
-							printf("[%s - %s) Waiting on delta file b/c old change feed\n",
-							       metadata->keyRange.begin.printable().c_str(),
-							       metadata->keyRange.end.printable().c_str());
-						}
-						BlobFileIndex completedDeltaFile = wait(inFlightDeltaFiles.front().future);
-						if (BW_DEBUG) {
-							printf("  [%s - %s) Got completed delta file\n",
-							       metadata->keyRange.begin.printable().c_str(),
-							       metadata->keyRange.end.printable().c_str());
-						}
-						wait(handleCompletedDeltaFile(bwData,
-						                              metadata,
-						                              completedDeltaFile,
-						                              cfKey,
-						                              startState.changeFeedStartVersion,
-						                              rollbacksCompleted));
-						wait(yield(TaskPriority::BlobWorkerUpdateStorage));
-						inFlightDeltaFiles.pop_front();
-					}
-				}
-				snapshotEligible = false;
->>>>>>> e3422b24
 
 			// process mutations
 			for (MutationsAndVersionRef d : mutations) {
@@ -1563,13 +1356,9 @@
 						if (!rollbacksInProgress.empty()) {
 							ASSERT(rollbacksInProgress.front().first == rollbackVersion);
 							ASSERT(rollbacksInProgress.front().second == deltas.version);
-<<<<<<< HEAD
 							if (BW_DEBUG) {
-								printf("Passed rollback %lld -> %lld\n", deltas.version, rollbackVersion);
+								fmt::print("Passed rollback {0} -> {1}\n", deltas.version, rollbackVersion);
 							}
-=======
-							fmt::print("Passed rollback {0} -> {1}\n", deltas.version, rollbackVersion);
->>>>>>> e3422b24
 							rollbacksCompleted.push_back(rollbacksInProgress.front());
 							rollbacksInProgress.pop_front();
 						} else {
@@ -1652,7 +1441,6 @@
 				if (justDidRollback) {
 					break;
 				}
-<<<<<<< HEAD
 
 				// update buffered version and committed version
 				metadata->bufferedDeltaVersion.set(deltas.version);
@@ -1663,34 +1451,17 @@
 					// but not its rollback, from the change feed, and could thus think the uncommitted mutation is
 					// committed because it saw a higher committed version than the mutation's version.
 					committedVersion.set(knownNoRollbacksPast);
-=======
-				lastVersion = deltas.version;
-			}
-			if (lastFromOldChangeFeed && !justDidRollback) {
-				readOldChangeFeed = false;
-				lastFromOldChangeFeed = false;
-				// set this so next delta file write updates granule split metadata to done
-				ASSERT(startState.parentGranule.present());
-				oldChangeFeedDataComplete = startState.parentGranule.get();
-				if (BW_DEBUG) {
-					fmt::print("Granule [{0} - {1}) switching to new change feed {2} @ {3}\n",
-					           metadata->keyRange.begin.printable(),
-					           metadata->keyRange.end.printable(),
-					           startState.granuleID.toString(),
-					           metadata->bufferedDeltaVersion.get());
->>>>>>> e3422b24
 				}
 
 				// Write a new delta file IF we have enough bytes
 				if (metadata->bufferedDeltaBytes >= SERVER_KNOBS->BG_DELTA_FILE_TARGET_BYTES) {
 					if (BW_DEBUG) {
-						printf("Granule [%s - %s) flushing delta file after %d bytes @ %lld %lld%s\n",
-						       metadata->keyRange.begin.printable().c_str(),
-						       metadata->keyRange.end.printable().c_str(),
-						       metadata->bufferedDeltaBytes,
-						       deltas.version,
-						       deltas.version,
-						       oldChangeFeedDataComplete.present() ? ". Finalizing " : "");
+						fmt::print("Granule [{0} - {1}) flushing delta file after {2} bytes @ {3} {5}\n",
+						           metadata->keyRange.begin.printable(),
+						           metadata->keyRange.end.printable(),
+						           metadata->bufferedDeltaBytes,
+						           deltas.version,
+						           oldChangeFeedDataComplete.present() ? ". Finalizing " : "");
 					}
 					TraceEvent("BlobGranuleDeltaFile", bwData->id)
 					    .detail("Granule", metadata->keyRange)
@@ -1747,14 +1518,13 @@
 				if (snapshotEligible && metadata->bytesInNewDeltaFiles >= SERVER_KNOBS->BG_DELTA_BYTES_BEFORE_COMPACT &&
 				    !readOldChangeFeed) {
 					if (BW_DEBUG && !inFlightFiles.empty()) {
-						printf("Granule [%s - %s) ready to re-snapshot after %lld > %lld bytes, waiting for %d "
-						       "outstanding "
-						       "files to finish\n",
-						       metadata->keyRange.begin.printable().c_str(),
-						       metadata->keyRange.end.printable().c_str(),
-						       metadata->bytesInNewDeltaFiles,
-						       SERVER_KNOBS->BG_DELTA_BYTES_BEFORE_COMPACT,
-						       inFlightFiles.size());
+						fmt::print("Granule [{0} - {1}) ready to re-snapshot after {2} > {3} bytes, waiting for "
+						           "outstanding {4} files to finish\n",
+						           metadata->keyRange.begin.printable(),
+						           metadata->keyRange.end.printable(),
+						           metadata->bytesInNewDeltaFiles,
+						           SERVER_KNOBS->BG_DELTA_BYTES_BEFORE_COMPACT,
+						           inFlightFiles.size());
 					}
 
 					// Speculatively assume we will get the range back. This is both a performance optimization, and
@@ -1788,10 +1558,10 @@
 							if (f.snapshot && f.version < metadata->pendingSnapshotVersion &&
 							    f.version <= committedVersion.get()) {
 								if (BW_DEBUG) {
-									printf(
-									    "[%s - %s) Waiting on previous snapshot file @ %lld <= known committed %lld\n",
-									    metadata->keyRange.begin.printable().c_str(),
-									    metadata->keyRange.end.printable().c_str(),
+									fmt::print(
+									    "[{0} - {1}) Waiting on previous snapshot file @ {2} <= known committed {3}\n",
+									    metadata->keyRange.begin.printable(),
+									    metadata->keyRange.end.printable(),
 									    f.version,
 									    committedVersion.get());
 								}
@@ -2183,17 +1953,17 @@
 				// TODO remove eventually, for help debugging asserts
 				if (chunkFiles.deltaFiles.back().version <= req.readVersion ||
 				    chunkFiles.snapshotFiles.front().version > req.readVersion) {
-					printf("Time Travel read version %lld out of bounds!\n  current granule initial version: %lld\n  "
-					       "snapshot files (%d):\n",
-					       req.readVersion,
-					       metadata->initialSnapshotVersion,
-					       chunkFiles.snapshotFiles.size());
+					fmt::print("Time Travel read version {0} out of bounds!\n  current granule initial version: {1}\n  "
+					           "snapshot files ({2}):\n",
+					           req.readVersion,
+					           metadata->initialSnapshotVersion,
+					           chunkFiles.snapshotFiles.size());
 					for (auto& f : chunkFiles.snapshotFiles) {
-						printf("    %lld\n", f.version);
+						fmt::print("    {0}}\n", f.version);
 					}
-					printf("  delta files (%d):\n", chunkFiles.deltaFiles.size());
+					fmt::print("  delta files {0}:\n", chunkFiles.deltaFiles.size());
 					for (auto& f : chunkFiles.deltaFiles) {
-						printf("    %lld\n", f.version);
+						fmt::print("    {0}\n", f.version);
 					}
 				}
 				ASSERT(chunkFiles.deltaFiles.back().version > req.readVersion);
@@ -2246,12 +2016,12 @@
 			// because of granule history, we should always be able to find the desired snapshot
 			// version, and have thrown transaction_too_old earlier if not possible.
 			if (i < 0) {
-				printf("req @ %lld >= initial snapshot %lld but can't find snapshot in (%d) files:\n",
-				       req.readVersion,
-				       metadata->initialSnapshotVersion,
-				       chunkFiles.snapshotFiles.size());
+				fmt::print("req @ {0} >= initial snapshot {1} but can't find snapshot in ({2}) files:\n",
+				           req.readVersion,
+				           metadata->initialSnapshotVersion,
+				           chunkFiles.snapshotFiles.size());
 				for (auto& f : chunkFiles.snapshotFiles) {
-					printf("  %lld", f.version);
+					fmt::print("  {0}", f.version);
 				}
 			}
 			ASSERT(i >= 0);
@@ -2294,12 +2064,12 @@
 
 			if (req.readVersion > metadata->durableDeltaVersion.get()) {
 				if (metadata->durableDeltaVersion.get() != metadata->pendingDeltaVersion) {
-					printf("real-time read [%s - %s) @ %lld doesn't have mutations!! durable=%lld, pending=%lld\n",
-					       metadata->keyRange.begin.printable().c_str(),
-					       metadata->keyRange.end.printable().c_str(),
-					       req.readVersion,
-					       metadata->durableDeltaVersion.get(),
-					       metadata->pendingDeltaVersion);
+					fmt::print("real-time read [{0} - {1}) @ {2} doesn't have mutations!! durable={3}, pending={4}\n",
+					           metadata->keyRange.begin.printable(),
+					           metadata->keyRange.end.printable(),
+					           req.readVersion,
+					           metadata->durableDeltaVersion.get(),
+					           metadata->pendingDeltaVersion);
 				}
 				ASSERT(metadata->durableDeltaVersion.get() == metadata->pendingDeltaVersion);
 				rep.arena.dependsOn(metadata->deltaArena);
@@ -2712,21 +2482,6 @@
 	    !existingRange.value().activeMetadata.isValid()) {
 
 		if (BW_DEBUG) {
-<<<<<<< HEAD
-			printf("BW %s got out of date resume range for [%s - %s) @ (%lld, %lld). Currently  [%s - "
-			       "%s) @ (%lld, "
-			       "%lld): %s\n",
-			       bwData->id.toString().c_str(),
-			       existingRange.begin().printable().c_str(),
-			       existingRange.end().printable().c_str(),
-			       existingRange.value().lastEpoch,
-			       existingRange.value().lastSeqno,
-			       keyRange.begin.printable().c_str(),
-			       keyRange.end.printable().c_str(),
-			       epoch,
-			       seqno,
-			       existingRange.value().activeMetadata.isValid() ? "T" : "F");
-=======
 			fmt::print(
 			    "BW {0} got out of date resume range for [{1} - {2}) @ ({3}, {4}). Currently  [{5} - {6}) @ ({7}, "
 			    "{8}): {9}\n",
@@ -2740,7 +2495,6 @@
 			    epoch,
 			    seqno,
 			    existingRange.value().activeMetadata.isValid() ? "T" : "F");
->>>>>>> e3422b24
 		}
 
 		return false;
@@ -2955,23 +2709,13 @@
 				++self->stats.rangeAssignmentRequests;
 				state AssignBlobRangeRequest assignReq = _req;
 				if (BW_DEBUG) {
-<<<<<<< HEAD
-					printf("Worker %s assigned range [%s - %s) @ (%lld, %lld):\n  type=%d\n",
-					       self->id.toString().c_str(),
-					       assignReq.keyRange.begin.printable().c_str(),
-					       assignReq.keyRange.end.printable().c_str(),
-					       assignReq.managerEpoch,
-					       assignReq.managerSeqno,
-					       assignReq.type);
-=======
-					fmt::print("Worker {0} assigned range [{1} - {2}) @ ({3}, {4}):\n  continue={5}\n",
+					fmt::print("Worker {0} assigned range [{1} - {2}) @ ({3}, {4}):\n  type={5}\n",
 					           self->id.toString(),
 					           assignReq.keyRange.begin.printable(),
 					           assignReq.keyRange.end.printable(),
 					           assignReq.managerEpoch,
 					           assignReq.managerSeqno,
-					           assignReq.continueAssignment ? "T" : "F");
->>>>>>> e3422b24
+					           assignReq.type);
 				}
 
 				if (self->managerEpochOk(assignReq.managerEpoch)) {
@@ -3008,8 +2752,7 @@
 					    .detail("ReqID", req.requesterID)
 					    .detail("ManagerEpoch", req.managerEpoch);
 					if (BW_DEBUG) {
-						printf(
-						    "BW %s was halted by manager %lld\n", bwInterf.id().toString().c_str(), req.managerEpoch);
+						fmt::print("BW {0} was halted by manager {1}\n", bwInterf.id().toString(), req.managerEpoch);
 					}
 					break;
 				}
