--- conflicted
+++ resolved
@@ -114,16 +114,10 @@
   RestoreWorker.actor.h
   RestoreWorkerInterface.actor.cpp
   RestoreWorkerInterface.actor.h
-<<<<<<< HEAD
-  Resolver.actor.cpp
-  ResolverInterface.h
   RkTagThrottleCollection.cpp
   RkTagThrottleCollection.h
-  RoleLineage.actor.h
-=======
   RocksDBCheckpointUtils.actor.cpp
   RocksDBCheckpointUtils.actor.h
->>>>>>> f7ec39c0
   RoleLineage.actor.cpp
   RoleLineage.actor.h
   ServerCheckpoint.actor.cpp
@@ -156,12 +150,8 @@
   TesterInterface.actor.h
   TLogInterface.h
   TLogServer.actor.cpp
-<<<<<<< HEAD
   TransactionTagCounter.cpp
   TransactionTagCounter.h
-  TSSMappingUtil.actor.h
-=======
->>>>>>> f7ec39c0
   TSSMappingUtil.actor.cpp
   TSSMappingUtil.actor.h
   VersionedBTree.actor.cpp
