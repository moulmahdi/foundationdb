--- conflicted
+++ resolved
@@ -259,7 +259,6 @@
 		return tags;
 	}
 
-<<<<<<< HEAD
 	const bool needsCacheTag(KeyRangeRef range) {
 		auto ranges = cacheInfo.intersectingRanges(range);
 		for(auto r : ranges) {
@@ -268,7 +267,8 @@
 			}
 		}
 		return false;
-=======
+	}
+	
 	void updateLatencyBandConfig(Optional<LatencyBandConfig> newLatencyBandConfig) {
 		if(newLatencyBandConfig.present() != latencyBandConfig.present()
 			|| (newLatencyBandConfig.present() && newLatencyBandConfig.get().grvConfig != latencyBandConfig.get().grvConfig))
@@ -295,7 +295,6 @@
 		}
 
 		latencyBandConfig = newLatencyBandConfig;
->>>>>>> 8bc55748
 	}
 
 	ProxyCommitData(UID dbgid, MasterInterface master, RequestStream<GetReadVersionRequest> getConsistentReadVersion, Version recoveryTransactionVersion, RequestStream<CommitTransactionRequest> commit, Reference<AsyncVar<ServerDBInfo>> db, bool firstProxy)
