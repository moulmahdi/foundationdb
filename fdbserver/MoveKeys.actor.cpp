/*
 * MoveKeys.actor.cpp
 *
 * This source file is part of the FoundationDB open source project
 *
 * Copyright 2013-2018 Apple Inc. and the FoundationDB project authors
 *
 * Licensed under the Apache License, Version 2.0 (the "License");
 * you may not use this file except in compliance with the License.
 * You may obtain a copy of the License at
 *
 *     http://www.apache.org/licenses/LICENSE-2.0
 *
 * Unless required by applicable law or agreed to in writing, software
 * distributed under the License is distributed on an "AS IS" BASIS,
 * WITHOUT WARRANTIES OR CONDITIONS OF ANY KIND, either express or implied.
 * See the License for the specific language governing permissions and
 * limitations under the License.
 */

#include "flow/Util.h"
#include "fdbrpc/FailureMonitor.h"
#include "fdbclient/SystemData.h"
#include "fdbserver/MoveKeys.actor.h"
#include "fdbserver/Knobs.h"
#include "flow/actorcompiler.h"  // This must be the last #include.

using std::min;
using std::max;

ACTOR Future<MoveKeysLock> takeMoveKeysLock(Database cx, UID ddId) {
	state Transaction tr(cx);
	loop {
		try {
			state MoveKeysLock lock;
			tr.setOption(FDBTransactionOptions::PRIORITY_SYSTEM_IMMEDIATE);
			if( !g_network->isSimulated() ) {
<<<<<<< HEAD
				UID id(deterministicRandom()->randomUniqueID());
				TraceEvent("TakeMoveKeysLockTransaction", masterId)
=======
				UID id(g_random->randomUniqueID());
				TraceEvent("TakeMoveKeysLockTransaction", ddId)
>>>>>>> 17cfc127
					.detail("TransactionUID", id);
				tr.debugTransaction( id );
			}
			{
				Optional<Value> readVal = wait( tr.get( moveKeysLockOwnerKey ) );
				lock.prevOwner = readVal.present() ? BinaryReader::fromStringRef<UID>(readVal.get(), Unversioned()) : UID();
			}
			{
				Optional<Value> readVal = wait( tr.get( moveKeysLockWriteKey ) );
				lock.prevWrite = readVal.present() ? BinaryReader::fromStringRef<UID>(readVal.get(), Unversioned()) : UID();
			}
<<<<<<< HEAD
			lock.myOwner = deterministicRandom()->randomUniqueID();
=======
			lock.myOwner = g_random->randomUniqueID();
			tr.set(moveKeysLockOwnerKey, BinaryWriter::toValue(lock.myOwner, Unversioned()));
			wait(tr.commit());
>>>>>>> 17cfc127
			return lock;
		} catch (Error &e){
			wait(tr.onError(e));
			TEST(true);  // takeMoveKeysLock retry
		}
	}
}

ACTOR Future<Void> checkMoveKeysLock( Transaction* tr, MoveKeysLock lock, bool isWrite = true ) {
	Optional<Value> readVal = wait( tr->get( moveKeysLockOwnerKey ) );
	UID currentOwner = readVal.present() ? BinaryReader::fromStringRef<UID>(readVal.get(), Unversioned()) : UID();

	if (currentOwner == lock.prevOwner) {
		// Check that the previous owner hasn't touched the lock since we took it
		Optional<Value> readVal = wait( tr->get( moveKeysLockWriteKey ) );
		UID lastWrite = readVal.present() ? BinaryReader::fromStringRef<UID>(readVal.get(), Unversioned()) : UID();
		if (lastWrite != lock.prevWrite) {
			TEST(true);  // checkMoveKeysLock: Conflict with previous owner
			throw movekeys_conflict();
		}

		// Take the lock
		if(isWrite) {
			BinaryWriter wrMyOwner(Unversioned()); wrMyOwner << lock.myOwner;
			tr->set( moveKeysLockOwnerKey, wrMyOwner.toValue() );
			BinaryWriter wrLastWrite(Unversioned()); wrLastWrite << deterministicRandom()->randomUniqueID();
			tr->set( moveKeysLockWriteKey, wrLastWrite.toValue() );
		}

		return Void();
	} else if (currentOwner == lock.myOwner) {
		if(isWrite) {
			// Touch the lock, preventing overlapping attempts to take it
			BinaryWriter wrLastWrite(Unversioned()); wrLastWrite << deterministicRandom()->randomUniqueID();
			tr->set( moveKeysLockWriteKey, wrLastWrite.toValue() );
			// Make this transaction self-conflicting so the database will not execute it twice with the same write key
			tr->makeSelfConflicting();
		}

		return Void();
	} else {
		TEST(true);  // checkMoveKeysLock: Conflict with new owner
		throw movekeys_conflict();
	}
}

Future<Void> checkMoveKeysLockReadOnly( Transaction* tr, MoveKeysLock lock ) {
	return checkMoveKeysLock(tr, lock, false);
}

ACTOR Future<Optional<UID>> checkReadWrite( Future< ErrorOr<std::pair<Version,Version>> > fReply, UID uid, Version version ) {
	ErrorOr<std::pair<Version,Version>> reply = wait( fReply );
	if (!reply.present() || reply.get().first < version)
		return Optional<UID>();
	return Optional<UID>(uid);
}

Future<Void> removeOldDestinations(Transaction *tr, UID oldDest, VectorRef<KeyRangeRef> shards, KeyRangeRef currentKeys) {
	KeyRef beginKey = currentKeys.begin;

	vector<Future<Void>> actors;
	for(int i = 0; i < shards.size(); i++) {
		if(beginKey < shards[i].begin)
			actors.push_back(krmSetRangeCoalescing(tr, serverKeysPrefixFor(oldDest), KeyRangeRef(beginKey, shards[i].begin), allKeys, serverKeysFalse));

		beginKey = shards[i].end;
	}

	if(beginKey < currentKeys.end)
		actors.push_back(krmSetRangeCoalescing(tr, serverKeysPrefixFor(oldDest), KeyRangeRef(beginKey, currentKeys.end), allKeys, serverKeysFalse));

	return waitForAll(actors);
}

ACTOR Future<vector<UID>> addReadWriteDestinations(KeyRangeRef shard, vector<StorageServerInterface> srcInterfs, vector<StorageServerInterface> destInterfs, Version version, int desiredHealthy, int maxServers) {
	if(srcInterfs.size() >= maxServers) {
		return vector<UID>();
	}

	state vector< Future<Optional<UID>> > srcChecks;
	for(int s=0; s<srcInterfs.size(); s++) {
		srcChecks.push_back( checkReadWrite( srcInterfs[s].getShardState.getReplyUnlessFailedFor( GetShardStateRequest( shard, GetShardStateRequest::NO_WAIT), SERVER_KNOBS->SERVER_READY_QUORUM_INTERVAL, 0, TaskPriority::MoveKeys ), srcInterfs[s].id(), 0 ) );
	}

	state vector< Future<Optional<UID>> > destChecks;
	for(int s=0; s<destInterfs.size(); s++) {
		destChecks.push_back( checkReadWrite( destInterfs[s].getShardState.getReplyUnlessFailedFor( GetShardStateRequest( shard, GetShardStateRequest::NO_WAIT), SERVER_KNOBS->SERVER_READY_QUORUM_INTERVAL, 0, TaskPriority::MoveKeys ), destInterfs[s].id(), version ) );
	}

	wait( waitForAll(srcChecks) && waitForAll(destChecks) );

	int healthySrcs = 0;
	for(auto it : srcChecks) {
		if( it.get().present() ) {
			healthySrcs++;
		}
	}

	vector<UID> result;
	int totalDesired = std::min<int>(desiredHealthy - healthySrcs, maxServers - srcInterfs.size());
	for(int s = 0; s < destInterfs.size() && result.size() < totalDesired; s++) {
		if(destChecks[s].get().present()) {
			result.push_back(destChecks[s].get().get());
		}
	}

	return result;
}

ACTOR Future<vector<vector<UID>>> additionalSources(Standalone<RangeResultRef> shards, Transaction* tr, int desiredHealthy, int maxServers) {
	vector<Future<Optional<Value>>> serverListEntries;
	std::set<UID> fetching;
	for(int i = 0; i < shards.size() - 1; ++i) {
		vector<UID> src;
		vector<UID> dest;

		decodeKeyServersValue( shards[i].value, src, dest );

		for(int s=0; s<src.size(); s++) {
			if(!fetching.count(src[s])) {
				fetching.insert(src[s]);
				serverListEntries.push_back( tr->get( serverListKeyFor(src[s]) ) );
			}
		}

		for(int s=0; s<dest.size(); s++) {
			if(!fetching.count(dest[s])) {
				fetching.insert(dest[s]);
				serverListEntries.push_back( tr->get( serverListKeyFor(dest[s]) ) );
			}
		}
	}

	vector<Optional<Value>> serverListValues = wait( getAll(serverListEntries) );

	std::map<UID, StorageServerInterface> ssiMap;
	for(int s=0; s<serverListValues.size(); s++) {
		auto si = decodeServerListValue(serverListValues[s].get());
		StorageServerInterface ssi = decodeServerListValue(serverListValues[s].get());
		ssiMap[ssi.id()] = ssi;
	}

	vector<Future<vector<UID>>> allChecks;
	for(int i = 0; i < shards.size() - 1; ++i) {
		KeyRangeRef rangeIntersectKeys( shards[i].key, shards[i+1].key );
		vector<UID> src;
		vector<UID> dest;
		vector<StorageServerInterface> srcInterfs;
		vector<StorageServerInterface> destInterfs;

		decodeKeyServersValue( shards[i].value, src, dest );

		for(int s=0; s<src.size(); s++) {
			srcInterfs.push_back( ssiMap[src[s]] );
		}

		for(int s=0; s<dest.size(); s++) {
			if( std::find(src.begin(), src.end(), dest[s]) == dest.end() ) {
				destInterfs.push_back( ssiMap[dest[s]] );
			}
		}

		allChecks.push_back(addReadWriteDestinations(rangeIntersectKeys, srcInterfs, destInterfs, tr->getReadVersion().get(), desiredHealthy, maxServers));
	}

	vector<vector<UID>> result = wait(getAll(allChecks));
	return result;
}

// Set keyServers[keys].dest = servers
// Set serverKeys[servers][keys] = active for each subrange of keys that the server did not already have, complete for each subrange that it already has
// Set serverKeys[dest][keys] = "" for the dest servers of each existing shard in keys (unless that destination is a member of servers OR if the source list is sufficiently degraded)
ACTOR Future<Void> startMoveKeys( Database occ, KeyRange keys, vector<UID> servers, MoveKeysLock lock, FlowLock *startMoveKeysLock, UID relocationIntervalId ) {
	state TraceInterval interval("RelocateShard_StartMoveKeys");
	//state TraceInterval waitInterval("");

	wait( startMoveKeysLock->take( TaskPriority::DataDistributionLaunch ) );
	state FlowLock::Releaser releaser( *startMoveKeysLock );

	TraceEvent(SevDebug, interval.begin(), relocationIntervalId);

	try {
		state Key begin = keys.begin;
		state int batches = 0;
		state int shards = 0;
		state int maxRetries = 0;

		//This process can be split up into multiple transactions if there are too many existing overlapping shards
		//In that case, each iteration of this loop will have begin set to the end of the last processed shard
		while(begin < keys.end) {
			TEST(begin > keys.begin); //Multi-transactional startMoveKeys
			batches++;

			state Transaction tr( occ );
			state int retries = 0;

			loop {
				try {
					retries++;

					//Keep track of old dests that may need to have ranges removed from serverKeys
					state std::set<UID> oldDests;

					//Keep track of shards for all src servers so that we can preserve their values in serverKeys
					state Map<UID, VectorRef<KeyRangeRef>> shardMap;

					tr.info.taskID = TaskPriority::MoveKeys;
					tr.setOption(FDBTransactionOptions::PRIORITY_SYSTEM_IMMEDIATE);

					wait( checkMoveKeysLock(&tr, lock) );

					vector< Future< Optional<Value> > > serverListEntries;
					for(int s=0; s<servers.size(); s++)
						serverListEntries.push_back( tr.get( serverListKeyFor(servers[s]) ) );
					state vector<Optional<Value>> serverListValues = wait( getAll(serverListEntries) );

					for(int s=0; s<serverListValues.size(); s++) {
						if (!serverListValues[s].present()) {
							// Attempt to move onto a server that isn't in serverList (removed or never added to the database)
							// This can happen (why?) and is handled by the data distribution algorithm
							TEST(true); //start move keys moving to a removed server
							throw move_to_removed_server();
						}
					}

					//Get all existing shards overlapping keys (exclude any that have been processed in a previous iteration of the outer loop)
					state KeyRange currentKeys = KeyRangeRef(begin, keys.end);
					state Standalone<RangeResultRef> old = wait( krmGetRanges( &tr, keyServersPrefix, currentKeys, SERVER_KNOBS->MOVE_KEYS_KRM_LIMIT, SERVER_KNOBS->MOVE_KEYS_KRM_LIMIT_BYTES) );

					//Determine the last processed key (which will be the beginning for the next iteration)
					state Key endKey = old.end()[-1].key;
					currentKeys = KeyRangeRef(currentKeys.begin, endKey);

					/*TraceEvent("StartMoveKeysBatch", relocationIntervalId)
					  .detail("KeyBegin", currentKeys.begin.c_str())
					  .detail("KeyEnd", currentKeys.end.c_str());*/

					//printf("Moving '%s'-'%s' (%d) to %d servers\n", keys.begin.toString().c_str(), keys.end.toString().c_str(), old.size(), servers.size());
					//for(int i=0; i<old.size(); i++)
					//	printf("'%s': '%s'\n", old[i].key.toString().c_str(), old[i].value.toString().c_str());

					//Check that enough servers for each shard are in the correct state
					vector<vector<UID>> addAsSource = wait(additionalSources(old, &tr, servers.size(), SERVER_KNOBS->MAX_ADDED_SOURCES_MULTIPLIER*servers.size()));

					// For each intersecting range, update keyServers[range] dest to be servers and clear existing dest servers from serverKeys
					for(int i = 0; i < old.size() - 1; ++i) {
						KeyRangeRef rangeIntersectKeys( old[i].key, old[i+1].key );
						vector<UID> src;
						vector<UID> dest;
						decodeKeyServersValue( old[i].value, src, dest );

						/*TraceEvent("StartMoveKeysOldRange", relocationIntervalId)
							.detail("KeyBegin", rangeIntersectKeys.begin.c_str())
							.detail("KeyEnd", rangeIntersectKeys.end.c_str())
							.detail("OldSrc", describe(src))
							.detail("OldDest", describe(dest))
							.detail("ReadVersion", tr.getReadVersion().get());*/

						for(auto& uid : addAsSource[i]) {
							src.push_back(uid);
						}
						uniquify(src);

						//Update dest servers for this range to be equal to servers
						krmSetPreviouslyEmptyRange( &tr, keyServersPrefix, rangeIntersectKeys, keyServersValue(src, servers), old[i+1].value );

						//Track old destination servers.  They may be removed from serverKeys soon, since they are about to be overwritten in keyServers
						for(auto s = dest.begin(); s != dest.end(); ++s) {
							oldDests.insert(*s);
							/*TraceEvent("StartMoveKeysOldDestAdd", relocationIntervalId)
								.detail("Server", s->id());*/
						}

						//Keep track of src shards so that we can preserve their values when we overwrite serverKeys
						for(auto& uid : src) {
							shardMap[uid].push_back(old.arena(), rangeIntersectKeys);
							/*TraceEvent("StartMoveKeysShardMapAdd", relocationIntervalId)
								.detail("Server", *s);*/
						}
					}

					state std::set<UID>::iterator oldDest;

					//Remove old dests from serverKeys.  In order for krmSetRangeCoalescing to work correctly in the same prefix for a single transaction, we must
					//do most of the coalescing ourselves.  Only the shards on the boundary of currentRange are actually coalesced with the ranges outside of currentRange.
					//For all shards internal to currentRange, we overwrite all consecutive keys whose value is or should be serverKeysFalse in a single write
					vector<Future<Void>> actors;
					for(oldDest = oldDests.begin(); oldDest != oldDests.end(); ++oldDest)
						if( std::find(servers.begin(), servers.end(), *oldDest) == servers.end() )
							actors.push_back( removeOldDestinations( &tr, *oldDest, shardMap[*oldDest], currentKeys ) );

					//Update serverKeys to include keys (or the currently processed subset of keys) for each SS in servers
					for(int i = 0; i < servers.size(); i++ ) {
						// Since we are setting this for the entire range, serverKeys and keyServers aren't guaranteed to have the same shard boundaries
						// If that invariant was important, we would have to move this inside the loop above and also set it for the src servers
						actors.push_back( krmSetRangeCoalescing( &tr, serverKeysPrefixFor( servers[i] ), currentKeys, allKeys, serverKeysTrue) );
					}

					wait( waitForAll( actors ) );

					wait( tr.commit() );

					/*TraceEvent("StartMoveKeysCommitDone", relocationIntervalId)
						.detail("CommitVersion", tr.getCommittedVersion())
						.detail("ShardsInBatch", old.size() - 1);*/
					begin = endKey;
					shards += old.size() - 1;
					break;
				} catch (Error& e) {
					state Error err = e;
					if (err.code() == error_code_move_to_removed_server)
						throw;
					wait( tr.onError(e) );

					if(retries%10 == 0) {
						TraceEvent(retries == 50 ? SevWarnAlways : SevWarn, "StartMoveKeysRetrying", relocationIntervalId)
							.error(err)
							.detail("Keys", keys)
							.detail("BeginKey", begin)
							.detail("NumTries", retries);
					}
				}
			}

			if(retries > maxRetries) {
				maxRetries = retries;
			}
		}

		//printf("Committed moving '%s'-'%s' (version %lld)\n", keys.begin.toString().c_str(), keys.end.toString().c_str(), tr.getCommittedVersion());
		TraceEvent(SevDebug, interval.end(), relocationIntervalId)
			.detail("Batches", batches)
			.detail("Shards", shards)
			.detail("MaxRetries", maxRetries);
	} catch( Error& e ) {
		TraceEvent(SevDebug, interval.end(), relocationIntervalId).error(e, true);
		throw;
	}

	return Void();
}

ACTOR Future<Void> waitForShardReady( StorageServerInterface server, KeyRange keys, Version minVersion, GetShardStateRequest::waitMode mode ) {
	loop {
		try {
			std::pair<Version,Version> rep = wait( server.getShardState.getReply( GetShardStateRequest(keys, mode), TaskPriority::MoveKeys ) );
			if (rep.first >= minVersion) {
				return Void();
			}
			wait( delayJittered( SERVER_KNOBS->SHARD_READY_DELAY, TaskPriority::MoveKeys ) );
		}
		catch (Error& e) {
			if( e.code() != error_code_timed_out ) {
				if (e.code() != error_code_broken_promise)
					throw e;
				wait(Never());  // Never return: A storage server which has failed will never be ready
				throw internal_error();  // does not happen
			}
		}
	}
}

ACTOR Future<Void> checkFetchingState( Database cx, vector<UID> dest, KeyRange keys,
		Promise<Void> dataMovementComplete, UID relocationIntervalId ) {
	state Transaction tr(cx);

	loop {
		try {
			if (BUGGIFY) wait(delay(5));

			tr.info.taskID = TaskPriority::MoveKeys;
			tr.setOption(FDBTransactionOptions::PRIORITY_SYSTEM_IMMEDIATE);

			vector< Future< Optional<Value> > > serverListEntries;
			for(int s=0; s<dest.size(); s++)
				serverListEntries.push_back( tr.get( serverListKeyFor(dest[s]) ) );
			state vector<Optional<Value>> serverListValues = wait( getAll(serverListEntries) );
			vector<Future<Void>> requests;
			for(int s=0; s<serverListValues.size(); s++) {
				if( !serverListValues[s].present() ) {
					// FIXME: Is this the right behavior?  dataMovementComplete will never be sent!
					TEST(true); //check fetching state moved to removed server
					throw move_to_removed_server();
				}
				auto si = decodeServerListValue(serverListValues[s].get());
				ASSERT( si.id() == dest[s] );
				requests.push_back( waitForShardReady( si, keys, tr.getReadVersion().get(), GetShardStateRequest::FETCHING ) );
			}

			wait( timeoutError( waitForAll( requests ),
					SERVER_KNOBS->SERVER_READY_QUORUM_TIMEOUT, TaskPriority::MoveKeys ) );

			dataMovementComplete.send(Void());
			return Void();
		} catch( Error& e ) {
			if( e.code() == error_code_timed_out )
				tr.reset();
			else
				wait( tr.onError(e) );
		}
	}
}

// Set keyServers[keys].src = keyServers[keys].dest and keyServers[keys].dest=[], return when successful
// keyServers[k].dest must be the same for all k in keys
// Set serverKeys[dest][keys] = true; serverKeys[src][keys] = false for all src not in dest
// Should be cancelled and restarted if keyServers[keys].dest changes (?so this is no longer true?)
ACTOR Future<Void> finishMoveKeys( Database occ, KeyRange keys, vector<UID> destinationTeam, MoveKeysLock lock, FlowLock *finishMoveKeysParallelismLock, bool hasRemote, UID relocationIntervalId )
{
	state TraceInterval interval("RelocateShard_FinishMoveKeys");
	state TraceInterval waitInterval("");
	state Key begin = keys.begin;
	state Key endKey;
	state int retries = 0;
	state FlowLock::Releaser releaser;

	ASSERT (!destinationTeam.empty());

	try {
		TraceEvent(SevDebug, interval.begin(), relocationIntervalId).detail("KeyBegin", keys.begin).detail("KeyEnd", keys.end);

		//This process can be split up into multiple transactions if there are too many existing overlapping shards
		//In that case, each iteration of this loop will have begin set to the end of the last processed shard
		while(begin < keys.end) {
			TEST(begin > keys.begin); //Multi-transactional finishMoveKeys

			state Transaction tr( occ );

			//printf("finishMoveKeys( '%s'-'%s' )\n", keys.begin.toString().c_str(), keys.end.toString().c_str());
			loop {
				try {
					tr.info.taskID = TaskPriority::MoveKeys;
					tr.setOption(FDBTransactionOptions::PRIORITY_SYSTEM_IMMEDIATE);

					releaser.release();
					wait( finishMoveKeysParallelismLock->take( TaskPriority::DataDistributionLaunch ) );
					releaser = FlowLock::Releaser( *finishMoveKeysParallelismLock );

					wait( checkMoveKeysLock(&tr, lock) );

					state KeyRange currentKeys = KeyRangeRef(begin, keys.end);
					state Standalone<RangeResultRef> keyServers = wait( krmGetRanges( &tr, keyServersPrefix, currentKeys, SERVER_KNOBS->MOVE_KEYS_KRM_LIMIT, SERVER_KNOBS->MOVE_KEYS_KRM_LIMIT_BYTES ) );

					//Determine the last processed key (which will be the beginning for the next iteration)
					endKey = keyServers.end()[-1].key;
					currentKeys = KeyRangeRef(currentKeys.begin, endKey);

					//printf("  finishMoveKeys( '%s'-'%s' ): read keyServers at %lld\n", keys.begin.toString().c_str(), keys.end.toString().c_str(), tr.getReadVersion().get());

					// Decode and sanity check the result (dest must be the same for all ranges)
					bool alreadyMoved = true;

					state vector<UID> dest;
					state std::set<UID> allServers;
					state std::set<UID> intendedTeam(destinationTeam.begin(), destinationTeam.end());
					state vector<UID> src;
					vector<UID> completeSrc;

					//Iterate through the beginning of keyServers until we find one that hasn't already been processed
					int currentIndex;
					for(currentIndex = 0; currentIndex < keyServers.size() - 1 && alreadyMoved; currentIndex++) {
						decodeKeyServersValue( keyServers[currentIndex].value, src, dest );

						std::set<UID> srcSet;
						for(int s = 0; s < src.size(); s++) {
							srcSet.insert(src[s]);
						}

						if(currentIndex == 0) {
							completeSrc = src;
						} else {
							for(int i = 0; i < completeSrc.size(); i++) {
								if(!srcSet.count(completeSrc[i])) {
									swapAndPop(&completeSrc, i--);
								}
							}
						}

						std::set<UID> destSet;
						for(int s = 0; s < dest.size(); s++) {
							destSet.insert(dest[s]);
						}

						allServers.insert(srcSet.begin(), srcSet.end());
						allServers.insert(destSet.begin(), destSet.end());

						alreadyMoved = destSet.empty() && srcSet == intendedTeam;
						if(destSet != intendedTeam && !alreadyMoved) {
							TraceEvent(SevWarn, "MoveKeysDestTeamNotIntended", relocationIntervalId)
								.detail("KeyBegin", keys.begin)
								.detail("KeyEnd", keys.end)
								.detail("IterationBegin", begin)
								.detail("IterationEnd", endKey)
								.detail("DestSet", describe(destSet))
								.detail("IntendedTeam", describe(intendedTeam))
								.detail("KeyServers", keyServers);
							//ASSERT( false );

							ASSERT(!dest.empty()); //The range has already been moved, but to a different dest (or maybe dest was cleared)

							intendedTeam.clear();
							for(int i = 0; i < dest.size(); i++)
								intendedTeam.insert(dest[i]);
						}
						else if(alreadyMoved) {
							dest.clear();
							src.clear();
							TEST(true); //FinishMoveKeys first key in iteration sub-range has already been processed
						}
					}

					//Process the rest of the key servers
					for(; currentIndex < keyServers.size() - 1; currentIndex++) {
						vector<UID> src2, dest2;
						decodeKeyServersValue( keyServers[currentIndex].value, src2, dest2 );

						std::set<UID> srcSet;
						for(int s = 0; s < src2.size(); s++)
							srcSet.insert(src2[s]);

						for(int i = 0; i < completeSrc.size(); i++) {
							if(!srcSet.count(completeSrc[i])) {
								swapAndPop(&completeSrc, i--);
							}
						}

						allServers.insert(srcSet.begin(), srcSet.end());

						alreadyMoved = dest2.empty() && srcSet == intendedTeam;
						if (dest2 != dest && !alreadyMoved) {
							TraceEvent(SevError,"FinishMoveKeysError", relocationIntervalId)
								.detail("Reason", "dest mismatch")
								.detail("Dest", describe(dest))
								.detail("Dest2", describe(dest2));
							ASSERT(false);
						}
					}
					if (!dest.size()) {
						TEST(true); // A previous finishMoveKeys for this range committed just as it was cancelled to start this one?
						TraceEvent("FinishMoveKeysNothingToDo", relocationIntervalId)
							.detail("KeyBegin", keys.begin)
							.detail("KeyEnd", keys.end)
							.detail("IterationBegin", begin)
							.detail("IterationEnd", endKey);
						begin = keyServers.end()[-1].key;
						break;
					}

					waitInterval = TraceInterval("RelocateShard_FinishMoveKeysWaitDurable");
					TraceEvent(SevDebug, waitInterval.begin(), relocationIntervalId)
						.detail("KeyBegin", keys.begin)
						.detail("KeyEnd", keys.end);

					// Wait for a durable quorum of servers in destServers to have keys available (readWrite)
					// They must also have at least the transaction read version so they can't "forget" the shard between
					//   now and when this transaction commits.
					state vector< Future<Void> > serverReady;	// only for count below
					state vector<UID> newDestinations;
					std::set<UID> completeSrcSet(completeSrc.begin(), completeSrc.end());
					for(auto& it : dest) {
						if(!hasRemote || !completeSrcSet.count(it)) {
							newDestinations.push_back(it);
						}
					}

					// for smartQuorum
					state vector<StorageServerInterface> storageServerInterfaces;
					vector< Future< Optional<Value> > > serverListEntries;
					for(int s=0; s<newDestinations.size(); s++)
						serverListEntries.push_back( tr.get( serverListKeyFor(newDestinations[s]) ) );
					state vector<Optional<Value>> serverListValues = wait( getAll(serverListEntries) );

					releaser.release();

					for(int s=0; s<serverListValues.size(); s++) {
						ASSERT( serverListValues[s].present() );  // There should always be server list entries for servers in keyServers
						auto si = decodeServerListValue(serverListValues[s].get());
						ASSERT( si.id() == newDestinations[s] );
						storageServerInterfaces.push_back( si );
					}

					for(int s=0; s<storageServerInterfaces.size(); s++)
						serverReady.push_back( waitForShardReady( storageServerInterfaces[s], keys, tr.getReadVersion().get(), GetShardStateRequest::READABLE) );
					wait( timeout( waitForAll( serverReady ), SERVER_KNOBS->SERVER_READY_QUORUM_TIMEOUT, Void(), TaskPriority::MoveKeys ) );
					int count = dest.size() - newDestinations.size();
					for(int s=0; s<serverReady.size(); s++)
						count += serverReady[s].isReady() && !serverReady[s].isError();

					//printf("  fMK: moved data to %d/%d servers\n", count, serverReady.size());
					TraceEvent(SevDebug, waitInterval.end(), relocationIntervalId).detail("ReadyServers", count);

					if( count == dest.size() ) {
						// update keyServers, serverKeys
						// SOMEDAY: Doing these in parallel is safe because none of them overlap or touch (one per server)
						wait( krmSetRangeCoalescing( &tr, keyServersPrefix, currentKeys, keys, keyServersValue( dest ) ) );

						std::set<UID>::iterator asi = allServers.begin();
						std::vector<Future<Void>> actors;
						while (asi != allServers.end()) {
							bool destHasServer = std::find(dest.begin(), dest.end(), *asi) != dest.end();
							actors.push_back( krmSetRangeCoalescing( &tr, serverKeysPrefixFor(*asi), currentKeys, allKeys, destHasServer ? serverKeysTrue : serverKeysFalse ) );
							++asi;
						}

						wait(waitForAll(actors));
						wait( tr.commit() );

						begin = endKey;
						break;
					}
					tr.reset();
				} catch (Error& error) {
					if (error.code() == error_code_actor_cancelled) throw;
					state Error err = error;
					wait( tr.onError(error) );
					retries++;
					if(retries%10 == 0) {
						TraceEvent(retries == 20 ? SevWarnAlways : SevWarn, "RelocateShard_FinishMoveKeysRetrying", relocationIntervalId)
							.error(err)
							.detail("KeyBegin", keys.begin)
							.detail("KeyEnd", keys.end)
							.detail("IterationBegin", begin)
							.detail("IterationEnd", endKey);
					}
				}
			}
		}

		TraceEvent(SevDebug, interval.end(), relocationIntervalId);
	} catch(Error &e) {
		TraceEvent(SevDebug, interval.end(), relocationIntervalId).error(e, true);
		throw;
	}
	return Void();
}

ACTOR Future<std::pair<Version, Tag>> addStorageServer( Database cx, StorageServerInterface server )
{
	state Transaction tr( cx );
	state int maxSkipTags = 1;
	loop {
		try {
			state Future<Standalone<RangeResultRef>> fTagLocalities = tr.getRange( tagLocalityListKeys, CLIENT_KNOBS->TOO_MANY );
			state Future<Optional<Value>> fv = tr.get( serverListKeyFor(server.id()) );
			state Future<Optional<Value>> fExclProc = tr.get(
				StringRef(encodeExcludedServersKey( AddressExclusion( server.address().ip, server.address().port ))) );
			state Future<Optional<Value>> fExclIP = tr.get(
				StringRef(encodeExcludedServersKey( AddressExclusion( server.address().ip ))) );
			state Future<Standalone<RangeResultRef>> fTags = tr.getRange( serverTagKeys, CLIENT_KNOBS->TOO_MANY, true);
			state Future<Standalone<RangeResultRef>> fHistoryTags = tr.getRange( serverTagHistoryKeys, CLIENT_KNOBS->TOO_MANY, true);

			wait( success(fTagLocalities) && success(fv) && success(fExclProc) && success(fExclIP) && success(fTags) && success(fHistoryTags) );

			// If we have been added to the excluded state servers list, we have to fail
			if (fExclProc.get().present() || fExclIP.get().present())
				throw recruitment_failed();

			if(fTagLocalities.get().more || fTags.get().more || fHistoryTags.get().more)
				ASSERT(false);

			int8_t maxTagLocality = 0;
			state int8_t locality = -1;
			for(auto& kv : fTagLocalities.get()) {
				int8_t loc = decodeTagLocalityListValue( kv.value );
				if( decodeTagLocalityListKey( kv.key ) == server.locality.dcId() ) {
					locality = loc;
					break;
				}
				maxTagLocality = std::max(maxTagLocality, loc);
			}

			if(locality == -1) {
				locality = maxTagLocality + 1;
				if(locality < 0)
					throw recruitment_failed();
				tr.set( tagLocalityListKeyFor(server.locality.dcId()), tagLocalityListValue(locality) );
			}

			int skipTags = deterministicRandom()->randomInt(0, maxSkipTags);

			state uint16_t tagId = 0;
			std::vector<uint16_t> usedTags;
			for(auto& it : fTags.get()) {
				Tag t = decodeServerTagValue( it.value );
				if(t.locality == locality) {
					usedTags.push_back(t.id);
				}
			}
			for(auto& it : fHistoryTags.get()) {
				Tag t = decodeServerTagValue( it.value );
				if(t.locality == locality) {
					usedTags.push_back(t.id);
				}
			}
			std::sort(usedTags.begin(), usedTags.end());

			int usedIdx = 0;
			for(; usedTags.size() > 0 && tagId <= usedTags.end()[-1]; tagId++) {
				if(tagId < usedTags[usedIdx]) {
					if(skipTags == 0)
						break;
					skipTags--;
				} else {
					usedIdx++;
				}
			}
			tagId += skipTags;

			state Tag tag(locality, tagId);
			tr.set( serverTagKeyFor(server.id()), serverTagValue(tag) );
			tr.set( serverListKeyFor(server.id()), serverListValue(server) );
			KeyRange conflictRange = singleKeyRange(serverTagConflictKeyFor(tag));
			tr.addReadConflictRange( conflictRange );
			tr.addWriteConflictRange( conflictRange );

			wait( tr.commit() );
			return std::make_pair(tr.getCommittedVersion(), tag);
		} catch (Error& e) {
			if(e.code() == error_code_commit_unknown_result)
				throw recruitment_failed();  // There is a remote possibility that we successfully added ourselves and then someone removed us, so we have to fail

			if(e.code() == error_code_not_committed) {
				maxSkipTags = SERVER_KNOBS->MAX_SKIP_TAGS;
			}

			wait( tr.onError(e) );
		}
	}
}

ACTOR Future<bool> canRemoveStorageServer( Transaction* tr, UID serverID ) {
	Standalone<RangeResultRef> keys = wait( krmGetRanges( tr, serverKeysPrefixFor(serverID), allKeys, 2 ) );

	ASSERT(keys.size() >= 2);

	if(keys[0].value == keys[1].value && keys[1].key != allKeys.end) {
		TraceEvent("ServerKeysCoalescingError", serverID).detail("Key1", keys[0].key).detail("Key2", keys[1].key).detail("Value", keys[0].value);
		ASSERT(false);
	}

	//Return true if the entire range is false.  Since these values are coalesced, we can return false if there is more than one result
	return keys[0].value == serverKeysFalse && keys[1].key == allKeys.end;
}

ACTOR Future<Void> removeStorageServer( Database cx, UID serverID, MoveKeysLock lock )
{
	state Transaction tr( cx );
	state bool retry = false;
	state int noCanRemoveCount = 0;
	loop {
		try {
			tr.setOption(FDBTransactionOptions::PRIORITY_SYSTEM_IMMEDIATE);
			wait( checkMoveKeysLock(&tr, lock) );
			TraceEvent("RemoveStorageServerLocked").detail("ServerID", serverID).detail("Version", tr.getReadVersion().get());

			state bool canRemove = wait( canRemoveStorageServer( &tr, serverID ) );
			if (!canRemove) {
				TEST(true); // The caller had a transaction in flight that assigned keys to the server.  Wait for it to reverse its mistake.
				TraceEvent(SevWarn,"NoCanRemove").detail("Count", noCanRemoveCount++).detail("ServerID", serverID);
				wait( delayJittered(SERVER_KNOBS->REMOVE_RETRY_DELAY, TaskPriority::DataDistributionLaunch) );
				tr.reset();
				TraceEvent("RemoveStorageServerRetrying").detail("CanRemove", canRemove);
			} else {

				state Future<Optional<Value>> fListKey = tr.get( serverListKeyFor(serverID) );
				state Future<Standalone<RangeResultRef>> fTags = tr.getRange( serverTagKeys, CLIENT_KNOBS->TOO_MANY );
				state Future<Standalone<RangeResultRef>> fHistoryTags = tr.getRange( serverTagHistoryKeys, CLIENT_KNOBS->TOO_MANY );
				state Future<Standalone<RangeResultRef>> fTagLocalities = tr.getRange( tagLocalityListKeys, CLIENT_KNOBS->TOO_MANY );
				state Future<Standalone<RangeResultRef>> fTLogDatacenters = tr.getRange( tLogDatacentersKeys, CLIENT_KNOBS->TOO_MANY );

				wait( success(fListKey) && success(fTags) && success(fHistoryTags) && success(fTagLocalities) && success(fTLogDatacenters) );

				if (!fListKey.get().present()) {
					if (retry) {
						TEST(true);  // Storage server already removed after retrying transaction
						return Void();
					}
					ASSERT(false);  // Removing an already-removed server?  A never added server?
				}

				int8_t locality = -100;
				std::set<int8_t> allLocalities;
				for(auto& it : fTags.get()) {
					UID sId = decodeServerTagKey( it.key );
					Tag t = decodeServerTagValue( it.value );
					if(sId == serverID) {
						locality = t.locality;
					} else {
						allLocalities.insert(t.locality);
					}
				}
				for(auto& it : fHistoryTags.get()) {
					Tag t = decodeServerTagValue( it.value );
					allLocalities.insert(t.locality);
				}

				std::map<Optional<Value>,int8_t> dcId_locality;
				for(auto& kv : fTagLocalities.get()) {
					dcId_locality[decodeTagLocalityListKey(kv.key)] = decodeTagLocalityListValue(kv.value);
				}
				for(auto& it : fTLogDatacenters.get()) {
					allLocalities.insert(dcId_locality[decodeTLogDatacentersKey(it.key)]);
				}

				if(locality >= 0 && !allLocalities.count(locality) ) {
					for(auto& it : fTagLocalities.get()) {
						if( locality == decodeTagLocalityListValue(it.value) ) {
							tr.clear(it.key);
							break;
						}
					}
				}

				tr.clear( serverListKeyFor(serverID) );
				tr.clear( serverTagKeyFor(serverID) );
				tr.clear( serverTagHistoryRangeFor(serverID) );
				retry = true;
				wait( tr.commit() );
				return Void();
			}
		} catch (Error& e) {
			state Error err = e;
			wait( tr.onError(e) );
			TraceEvent("RemoveStorageServerRetrying").error(err);
		}
	}
}

ACTOR Future<Void> moveKeys(
	Database cx,
	KeyRange keys,
	vector<UID> destinationTeam,
	vector<UID> healthyDestinations,
	MoveKeysLock lock,
	Promise<Void> dataMovementComplete,
	FlowLock *startMoveKeysParallelismLock,
	FlowLock *finishMoveKeysParallelismLock,
	bool hasRemote,
	UID relocationIntervalId)
{
	ASSERT( destinationTeam.size() );
	std::sort( destinationTeam.begin(), destinationTeam.end() );
	wait( startMoveKeys( cx, keys, destinationTeam, lock, startMoveKeysParallelismLock, relocationIntervalId ) );

	state Future<Void> completionSignaller = checkFetchingState( cx, healthyDestinations, keys, dataMovementComplete, relocationIntervalId );

	wait( finishMoveKeys( cx, keys, destinationTeam, lock, finishMoveKeysParallelismLock, hasRemote, relocationIntervalId ) );

	//This is defensive, but make sure that we always say that the movement is complete before moveKeys completes
	completionSignaller.cancel();
	if(!dataMovementComplete.isSet())
		dataMovementComplete.send(Void());

	return Void();
}

void seedShardServers(
	Arena& arena,
	CommitTransactionRef &tr,
	vector<StorageServerInterface> servers )
{
	std::map<Optional<Value>, Tag> dcId_locality;
	std::map<UID, Tag> server_tag;
	int8_t nextLocality = 0;
	for(auto& s : servers) {
		if(!dcId_locality.count(s.locality.dcId())) {
			tr.set(arena, tagLocalityListKeyFor(s.locality.dcId()), tagLocalityListValue(nextLocality));
			dcId_locality[s.locality.dcId()] = Tag(nextLocality, 0);
			nextLocality++;
		}
		Tag& t = dcId_locality[s.locality.dcId()];
		server_tag[s.id()] = Tag(t.locality, t.id);
		t.id++;
	}
	std::sort(servers.begin(), servers.end());

	// This isn't strictly necessary, but make sure this is the first transaction
	tr.read_snapshot = 0;
	tr.read_conflict_ranges.push_back_deep( arena, allKeys );

	for(int s=0; s<servers.size(); s++) {
		tr.set(arena, serverTagKeyFor(servers[s].id()), serverTagValue(server_tag[servers[s].id()]));
		tr.set(arena, serverListKeyFor(servers[s].id()), serverListValue(servers[s]));
	}

	std::vector<UID> serverIds;
	for(int i=0;i<servers.size();i++)
		serverIds.push_back(servers[i].id());

	// We have to set this range in two blocks, because the master tracking of "keyServersLocations" depends on a change to a specific
	//   key (keyServersKeyServersKey)
	krmSetPreviouslyEmptyRange( tr, arena, keyServersPrefix, KeyRangeRef(KeyRef(), allKeys.end), keyServersValue( serverIds ), Value() );

	for(int s=0; s<servers.size(); s++)
		krmSetPreviouslyEmptyRange( tr, arena, serverKeysPrefixFor( servers[s].id() ), allKeys, serverKeysTrue, serverKeysFalse );
}<|MERGE_RESOLUTION|>--- conflicted
+++ resolved
@@ -35,13 +35,8 @@
 			state MoveKeysLock lock;
 			tr.setOption(FDBTransactionOptions::PRIORITY_SYSTEM_IMMEDIATE);
 			if( !g_network->isSimulated() ) {
-<<<<<<< HEAD
 				UID id(deterministicRandom()->randomUniqueID());
-				TraceEvent("TakeMoveKeysLockTransaction", masterId)
-=======
-				UID id(g_random->randomUniqueID());
 				TraceEvent("TakeMoveKeysLockTransaction", ddId)
->>>>>>> 17cfc127
 					.detail("TransactionUID", id);
 				tr.debugTransaction( id );
 			}
@@ -53,13 +48,9 @@
 				Optional<Value> readVal = wait( tr.get( moveKeysLockWriteKey ) );
 				lock.prevWrite = readVal.present() ? BinaryReader::fromStringRef<UID>(readVal.get(), Unversioned()) : UID();
 			}
-<<<<<<< HEAD
 			lock.myOwner = deterministicRandom()->randomUniqueID();
-=======
-			lock.myOwner = g_random->randomUniqueID();
 			tr.set(moveKeysLockOwnerKey, BinaryWriter::toValue(lock.myOwner, Unversioned()));
 			wait(tr.commit());
->>>>>>> 17cfc127
 			return lock;
 		} catch (Error &e){
 			wait(tr.onError(e));
