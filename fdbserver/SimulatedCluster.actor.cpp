/*
 * SimulatedCluster.actor.cpp
 *
 * This source file is part of the FoundationDB open source project
 *
 * Copyright 2013-2018 Apple Inc. and the FoundationDB project authors
 *
 * Licensed under the Apache License, Version 2.0 (the "License");
 * you may not use this file except in compliance with the License.
 * You may obtain a copy of the License at
 *
 *     http://www.apache.org/licenses/LICENSE-2.0
 *
 * Unless required by applicable law or agreed to in writing, software
 * distributed under the License is distributed on an "AS IS" BASIS,
 * WITHOUT WARRANTIES OR CONDITIONS OF ANY KIND, either express or implied.
 * See the License for the specific language governing permissions and
 * limitations under the License.
 */

#include <fstream>
#include "flow/actorcompiler.h"
#include "fdbrpc/simulator.h"
#include "fdbclient/FailureMonitorClient.h"
#include "fdbclient/DatabaseContext.h"
#include "TesterInterface.h"
#include "WorkerInterface.h"
#include "fdbclient/ClusterInterface.h"
#include "Knobs.h"
#include "ClusterRecruitmentInterface.h"
#include "fdbserver/CoordinationInterface.h"
#include "fdbmonitor/SimpleIni.h"
#include "fdbrpc/AsyncFileNonDurable.actor.h"
#include "fdbrpc/TLSConnection.h"
#include "fdbclient/ManagementAPI.h"
#include "fdbclient/NativeAPI.h"
#include "fdbclient/BackupAgent.h"

#ifndef WIN32
#include "versions.h"
#endif

#undef max
#undef min

extern bool buggifyActivated;
extern "C" int g_expect_full_pointermap;
extern const char* getHGVersion();

const int PROCESS_START_TIME = 4;
const int MACHINE_REBOOT_TIME = 10;

bool destructed = false;

static const char* certBytes =
	"-----BEGIN CERTIFICATE-----\n"
	"MIIEGzCCAwOgAwIBAgIJANUQj1rRA2XMMA0GCSqGSIb3DQEBBQUAMIGjMQswCQYD\n"
	"VQQGEwJVUzELMAkGA1UECAwCVkExDzANBgNVBAcMBlZpZW5uYTEaMBgGA1UECgwR\n"
	"Rm91bmRhdGlvbkRCLCBMTEMxGTAXBgNVBAsMEFRlc3QgZW5naW5lZXJpbmcxFTAT\n"
	"BgNVBAMMDE1yLiBCaWcgVHVuYTEoMCYGCSqGSIb3DQEJARYZYmlnLnR1bmFAZm91\n"
	"bmRhdGlvbmRiLmNvbTAeFw0xNDEyMDUxNTEyMjFaFw0yNDEyMDIxNTEyMjFaMIGj\n"
	"MQswCQYDVQQGEwJVUzELMAkGA1UECAwCVkExDzANBgNVBAcMBlZpZW5uYTEaMBgG\n"
	"A1UECgwRRm91bmRhdGlvbkRCLCBMTEMxGTAXBgNVBAsMEFRlc3QgZW5naW5lZXJp\n"
	"bmcxFTATBgNVBAMMDE1yLiBCaWcgVHVuYTEoMCYGCSqGSIb3DQEJARYZYmlnLnR1\n"
	"bmFAZm91bmRhdGlvbmRiLmNvbTCCASIwDQYJKoZIhvcNAQEBBQADggEPADCCAQoC\n"
	"ggEBAKZTL2edDkiet4HBTZnjysn6gOVZH2MP02KVBIv/H7e+3w7ZOIRvcPzhZe9M\n"
	"3cGH1t/pkr9DSXvzIb42EffMVlpLD2VQn2H8VC2QSdJCIQcf802u+Taf+XtW6K1h\n"
	"p/YPL1uhdopUs3c1oon8ykKwnOfrQYgv5pUa7jQdMkltI2MQJU3uFq3Z/LHTvIKe\n"
	"FN+bqK0iYhZthwMG7Rld4+RgKZoT4u1B6w/duEWk9KLjgs7fTf3Oe6JHCYNqwBJi\n"
	"78sJalwXz9Wf8wmMaYSG0XNA7vBOdpTFhVPSsh6e3rkydf5HydMade/II98MWpMe\n"
	"hFg7FFMaJP6ig8p5iL+9QP2VMCkCAwEAAaNQME4wHQYDVR0OBBYEFIXGmIcKptBP\n"
	"v3i9WS/mK78o5E/MMB8GA1UdIwQYMBaAFIXGmIcKptBPv3i9WS/mK78o5E/MMAwG\n"
	"A1UdEwQFMAMBAf8wDQYJKoZIhvcNAQEFBQADggEBAJkVgNGOXT+ZHCNEYLjr/6OM\n"
	"UCHvwlMeaEyqxaOmK26J2kAADPhjBZ7lZOHWb2Wzb+BiQUIFGwNIMoRvsg8skpJa\n"
	"OCqpVciHVXY/U8BiYY70DKozRza93Ab9om3pySGDJ/akdCjqbMT1Cb7Kloyw+hNh\n"
	"XD4MML0lYiUE9KK35xyK6FgTx4A7IXl4b3lWBgglqTh4+P5J1+xy8AYJ0VfPoP7y\n"
	"OoZgwAmkpkMnalReNkN7LALHGqMzv/qH04ODlkU/HUGgExtnINMxK9VEDIe/yLGm\n"
	"DHy7gcQMj5Hyymack/d4ZF8CSrYpGZQeZGXoxOmTDwWcXgnYA+2o7lOYPb5Uu08=\n"
	"-----END CERTIFICATE-----\n"
	"-----BEGIN PRIVATE KEY-----\n"
	"MIIEvwIBADANBgkqhkiG9w0BAQEFAASCBKkwggSlAgEAAoIBAQCmUy9nnQ5InreB\n"
	"wU2Z48rJ+oDlWR9jD9NilQSL/x+3vt8O2TiEb3D84WXvTN3Bh9bf6ZK/Q0l78yG+\n"
	"NhH3zFZaSw9lUJ9h/FQtkEnSQiEHH/NNrvk2n/l7VuitYaf2Dy9boXaKVLN3NaKJ\n"
	"/MpCsJzn60GIL+aVGu40HTJJbSNjECVN7hat2fyx07yCnhTfm6itImIWbYcDBu0Z\n"
	"XePkYCmaE+LtQesP3bhFpPSi44LO3039znuiRwmDasASYu/LCWpcF8/Vn/MJjGmE\n"
	"htFzQO7wTnaUxYVT0rIent65MnX+R8nTGnXvyCPfDFqTHoRYOxRTGiT+ooPKeYi/\n"
	"vUD9lTApAgMBAAECggEBAIYCmDtfq9aPK0P8v82yX/4FPD2OZV+nrKXNc3BpCuE9\n"
	"hPOtyX/LWrol0b/Rqwr3rAWVaIt6Z4bbCuD7J9cEaL8voyP6pbCJYjmj/BbQ+VOI\n"
	"Rrzcsid1Fcpu5+JqwK3c5kdp/NzQChmOuXt8lmrNal7iilZ0YdDZdfu/WnkW2mBB\n"
	"oQHkujlnWr4PNYdwMOnBU6TwdOuz+inPVMLohOO0Vr585OxPsGzG2Ud3yQ/t34Cq\n"
	"F9nmOXQoszftGKsL1yuh/3fGj/O86g/CRsUy05qZhDDBEYQD6qZCvD5+yp8oOWIR\n"
	"SljM3GXDBnJqRPhP+Nyf6e6/GoQtfVZ9MPRzDDPzIBECgYEA2kX/zAs6taOiNqCb\n"
	"6nVGe7/3uQJz/CkmOSKIFKUu7lCEUjmMYpK3Xzp26RTUR9cT+g9y+cnJO1Vbaxtf\n"
	"Qidje6K+Oi1pQyUGQ6W+U8cPJHz43PVa7IB5Az5i/sS2tu0BGhvGo9G6iYQjxXeD\n"
	"1197DRACgnm5AORQMum616XvSPMCgYEAwxKbkAzJzfZF6A3Ys+/0kycNfDP8xZoC\n"
	"1zV3d1b2JncsdAPCHYSKtpniRrQN9ASa3RMdkh+wrMN/KlbtU9Ddoc4NHxSTFV7F\n"
	"wypFMzLZslqkQ6uHnVVewHV7prfoKsMci2c9iHO7W8TEv4aqW8XDd8OozP3/q2j4\n"
	"hvL7VIAVqXMCgYEAwAFnfOQ75uBkp00tGlfDgsRhc5vWz3CbMRNRRWfxGq41V+dL\n"
	"uMJ7EAfr5ijue6uU5RmF+HkqzUjOvC894oGnn3CPibm8qNX+5q7799JZXa2ZdTVX\n"
	"oEd7LAFLL/V3DP77Qy4/1Id/Ycydcu0pSuGw6tK0gnX06fXtHnxAYcaT8UUCgYAE\n"
	"MytcP5o8r/ezVlD7Fsh6PpYAvZHMo1M6VPFchWfJTjmLyeTtA8SEx+1iPlAql8rJ\n"
	"xbaWRc5k+dSMEdEMQ+vxpuELcUL1a9PwLsHMp2SefWsZ9eB2l7bxh9YAsebyvL6p\n"
	"lbBydqNrB2KBCSIz1Z8uveytdS6C/0CSjzqwCA3vVwKBgQDAXqjo3xrzMlHeXm5o\n"
	"qH/OjajjqbnPXHolHDitbLubyQ4E6KhMBMxfChBe/8VptB/Gs0efVbMVGuabxY7Q\n"
	"iastGId8HyONy3UPGPxCn4b95cIxKvdpt+hvWtYHIBCfHXluQK7zsDMgvtXjYNiz\n"
	"peZRikYlwmu1K2YRTf7oLE2Ogw==\n"
	"-----END PRIVATE KEY-----\n";

template <class T>
T simulate( const T& in ) {
	BinaryWriter writer(AssumeVersion(currentProtocolVersion));
	writer << in;
	BinaryReader reader( writer.getData(), writer.getLength(), AssumeVersion(currentProtocolVersion) );
	T out;
	reader >> out;
	return out;
}

static void simInitTLS(Reference<TLSOptions> tlsOptions) {
	tlsOptions->set_cert_data( certBytes );
	tlsOptions->set_key_data( certBytes );
	tlsOptions->register_network();
}

ACTOR Future<Void> runBackup( Reference<ClusterConnectionFile> connFile ) {
	state std::vector<Future<Void>> agentFutures;

	while (g_simulator.backupAgents == ISimulator::WaitForType) {
		Void _ = wait(delay(1.0));
	}

	if (g_simulator.backupAgents == ISimulator::BackupToFile) {
		Reference<Cluster> cluster = Cluster::createCluster(connFile, -1);
		Database cx = cluster->createDatabase(LiteralStringRef("DB")).get();

		state FileBackupAgent fileAgent;
		state double backupPollDelay = 1.0 / CLIENT_KNOBS->BACKUP_AGGREGATE_POLL_RATE;
		agentFutures.push_back(fileAgent.run(cx, &backupPollDelay, CLIENT_KNOBS->SIM_BACKUP_TASKS_PER_AGENT));

		while (g_simulator.backupAgents == ISimulator::BackupToFile) {
			Void _ = wait(delay(1.0));
		}

		for(auto it : agentFutures) {
			it.cancel();
		}
	}

	Void _= wait(Future<Void>(Never()));
	throw internal_error();
}

ACTOR Future<Void> runDr( Reference<ClusterConnectionFile> connFile ) {
	state std::vector<Future<Void>> agentFutures;

	while (g_simulator.drAgents == ISimulator::WaitForType) {
		Void _ = wait(delay(1.0));
	}

	if (g_simulator.drAgents == ISimulator::BackupToDB) {
		Reference<Cluster> cluster = Cluster::createCluster(connFile, -1);
		Database cx = cluster->createDatabase(LiteralStringRef("DB")).get();

		Reference<ClusterConnectionFile> extraFile(new ClusterConnectionFile(*g_simulator.extraDB));
		Reference<Cluster> extraCluster = Cluster::createCluster(extraFile, -1);
		state Database extraDB = extraCluster->createDatabase(LiteralStringRef("DB")).get();

		TraceEvent("StartingDrAgents").detail("ConnFile", connFile->getConnectionString().toString()).detail("ExtraString", extraFile->getConnectionString().toString());

		state DatabaseBackupAgent dbAgent = DatabaseBackupAgent(cx);
		state DatabaseBackupAgent extraAgent = DatabaseBackupAgent(extraDB);

		state double dr1PollDelay = 1.0 / CLIENT_KNOBS->BACKUP_AGGREGATE_POLL_RATE;
		state double dr2PollDelay = 1.0 / CLIENT_KNOBS->BACKUP_AGGREGATE_POLL_RATE;

		agentFutures.push_back(extraAgent.run(cx, &dr1PollDelay, CLIENT_KNOBS->SIM_BACKUP_TASKS_PER_AGENT));
		agentFutures.push_back(dbAgent.run(extraDB, &dr2PollDelay, CLIENT_KNOBS->SIM_BACKUP_TASKS_PER_AGENT));

		while (g_simulator.drAgents == ISimulator::BackupToDB) {
			Void _ = wait(delay(1.0));
		}

		TraceEvent("StoppingDrAgents");

		for(auto it : agentFutures) {
			it.cancel();
		}
	}

	Void _= wait(Future<Void>(Never()));
	throw internal_error();
}

// SOMEDAY: when a process can be rebooted in isolation from the other on that machine,
//  a loop{} will be needed around the waiting on simulatedFDBD(). For now this simply
//  takes care of house-keeping such as context switching and file closing.
ACTOR Future<ISimulator::KillType> simulatedFDBDRebooter(
		Reference<ClusterConnectionFile> connFile,
		uint32_t ip,
		bool sslEnabled,
		Reference<TLSOptions> tlsOptions,
		uint16_t port,
		LocalityData localities,
		ProcessClass processClass,
		std::string* dataFolder,
		std::string* coordFolder,
		std::string baseFolder,
		ClusterConnectionString connStr,
		bool useSeedFile,
		bool runBackupAgents)
{
	state ISimulator::ProcessInfo *simProcess = g_simulator.getCurrentProcess();
	state UID randomId = g_nondeterministic_random->randomUniqueID();
	state int cycles = 0;

	loop {
		auto waitTime = SERVER_KNOBS->MIN_REBOOT_TIME + (SERVER_KNOBS->MAX_REBOOT_TIME - SERVER_KNOBS->MIN_REBOOT_TIME) * g_random->random01();
		cycles ++;
		TraceEvent("SimulatedFDBDPreWait").detail("Cycles", cycles).detail("RandomId", randomId)
			.detail("Address", NetworkAddress(ip, port, true, false))
			.detailext("ZoneId", localities.zoneId())
			.detail("WaitTime", waitTime).detail("Port", port);

		Void _ = wait( delay( waitTime ) );

		state ISimulator::ProcessInfo *process =  g_simulator.newProcess( "Server", ip, port, localities, processClass, dataFolder->c_str(), coordFolder->c_str() );
		Void _ = wait( g_simulator.onProcess(process, TaskDefaultYield) );	// Now switch execution to the process on which we will run
		state Future<ISimulator::KillType> onShutdown = process->onShutdown();

		try {
			TraceEvent("SimulatedRebooterStarting", localities.zoneId()).detail("Cycles", cycles).detail("RandomId", randomId)
				.detailext("ZoneId", localities.zoneId())
				.detailext("DataHall", localities.dataHallId())
				.detail("Address", process->address.toString())
				.detail("Excluded", process->excluded)
				.detail("UsingSSL", sslEnabled);
			TraceEvent("ProgramStart").detail("Cycles", cycles).detail("RandomId", randomId)
				.detail("SourceVersion", getHGVersion())
				.detail("Version", FDB_VT_VERSION)
				.detail("PackageName", FDB_VT_PACKAGE_NAME)
				.detail("DataFolder", *dataFolder)
				.detail("ConnectionString", connFile ? connFile->getConnectionString().toString() : "")
				.detailf("ActualTime", "%lld", DEBUG_DETERMINISM ? 0 : time(NULL))
				.detail("CommandLine", "fdbserver -r simulation")
				.detail("BuggifyEnabled", buggifyActivated)
				.detail("Simulated", true)
				.trackLatest("ProgramStart");

			try {
				//SOMEDAY: test lower memory limits, without making them too small and causing the database to stop making progress
				FlowTransport::createInstance(1);
				Sim2FileSystem::newFileSystem();
				if (sslEnabled) {
					tlsOptions->register_network();
				}
				NetworkAddress n(ip, port, true, sslEnabled);
				Future<Void> listen = FlowTransport::transport().bind( n, n );
				Future<Void> fd = fdbd( connFile, localities, processClass, *dataFolder, *coordFolder, 500e6, "", "");
				Future<Void> backup = runBackupAgents ? runBackup(connFile) : Future<Void>(Never());
				Future<Void> dr = runBackupAgents ? runDr(connFile) : Future<Void>(Never());

				Void _ = wait(listen || fd || success(onShutdown) || backup || dr);
			} catch (Error& e) {
				// If in simulation, if we make it here with an error other than io_timeout but enASIOTimedOut is set then somewhere an io_timeout was converted to a different error.
				if(g_network->isSimulated() && e.code() != error_code_io_timeout && (bool)g_network->global(INetwork::enASIOTimedOut))
					TraceEvent(SevError, "IOTimeoutErrorSuppressed").detail("ErrorCode", e.code()).detail("RandomId", randomId).backtrace();

				if (onShutdown.isReady() && onShutdown.isError()) throw onShutdown.getError();
				if(e.code() != error_code_actor_cancelled)
					printf("SimulatedFDBDTerminated: %s\n", e.what());
				ASSERT( destructed || g_simulator.getCurrentProcess() == process ); // simulatedFDBD catch called on different process
				TraceEvent(e.code() == error_code_actor_cancelled || e.code() == error_code_file_not_found || destructed ? SevInfo : SevError, "SimulatedFDBDTerminated", localities.zoneId()).error(e, true);
			}

			TraceEvent("SimulatedFDBDDone", localities.zoneId()).detail("Cycles", cycles).detail("RandomId", randomId)
				.detail("Address", process->address)
				.detail("Excluded", process->excluded)
				.detailext("ZoneId", localities.zoneId())
				.detail("KillType", onShutdown.isReady() ? onShutdown.get() : ISimulator::None);

			if (!onShutdown.isReady())
				onShutdown = ISimulator::InjectFaults;
		} catch (Error& e) {
			TraceEvent(destructed ? SevInfo : SevError, "SimulatedFDBDRebooterError", localities.zoneId()).detail("RandomId", randomId).error(e, true);
			onShutdown = e;
		}

		ASSERT( destructed || g_simulator.getCurrentProcess() == process );

		if( !process->shutdownSignal.isSet() && !destructed ) {
			process->rebooting = true;
			process->shutdownSignal.send(ISimulator::None);
		}
		TraceEvent("SimulatedFDBDWait", localities.zoneId()).detail("Cycles", cycles).detail("RandomId", randomId)
			.detail("Address", process->address)
			.detail("Excluded", process->excluded)
			.detail("Rebooting", process->rebooting)
			.detailext("ZoneId", localities.zoneId());
		Void _ = wait( g_simulator.onProcess( simProcess ) );

		Void _ = wait(delay(0.00001 + FLOW_KNOBS->MAX_BUGGIFIED_DELAY));  // One last chance for the process to clean up?

		g_simulator.destroyProcess( process );  // Leak memory here; the process may be used in other parts of the simulation

		auto shutdownResult = onShutdown.get();
		TraceEvent("SimulatedFDBDShutdown", localities.zoneId()).detail("Cycles", cycles).detail("RandomId", randomId)
			.detail("Address", process->address)
			.detail("Excluded", process->excluded)
			.detailext("ZoneId", localities.zoneId())
			.detail("KillType", shutdownResult);

		if( shutdownResult < ISimulator::RebootProcessAndDelete ) {
			TraceEvent("SimulatedFDBDLowerReboot", localities.zoneId()).detail("Cycles", cycles).detail("RandomId", randomId)
				.detail("Address", process->address)
				.detail("Excluded", process->excluded)
				.detailext("ZoneId", localities.zoneId())
				.detail("KillType", shutdownResult);
			return onShutdown.get();
		}

		if( onShutdown.get() == ISimulator::RebootProcessAndDelete ) {
			TraceEvent("SimulatedFDBDRebootAndDelete", localities.zoneId()).detail("Cycles", cycles).detail("RandomId", randomId)
				.detail("Address", process->address)
				.detailext("ZoneId", localities.zoneId())
				.detail("KillType", shutdownResult);
			*coordFolder = joinPath(baseFolder, g_random->randomUniqueID().toString());
			*dataFolder = joinPath(baseFolder, g_random->randomUniqueID().toString());
			platform::createDirectory( *dataFolder );

			if(!useSeedFile) {
				writeFile(joinPath(*dataFolder, "fdb.cluster"), connStr.toString());
				connFile = Reference<ClusterConnectionFile>( new ClusterConnectionFile( joinPath( *dataFolder, "fdb.cluster" )));
			}
			else {
				connFile = Reference<ClusterConnectionFile>( new ClusterConnectionFile( joinPath( *dataFolder, "fdb.cluster" ), connStr.toString() ) );
			}
		}
		else {
			TraceEvent("SimulatedFDBDJustRepeat", localities.zoneId()).detail("Cycles", cycles).detail("RandomId", randomId)
				.detail("Address", process->address)
				.detailext("ZoneId", localities.zoneId())
				.detail("KillType", shutdownResult);
		}
	}
}

template<>
std::string describe(bool const& val) {
	return val ? "true" : "false";
}

template<>
std::string describe(int const& val) {
	return format("%d", val);
}

// Since a datacenter kill is considered to be the same as killing a machine, files cannot be swapped across datacenters
std::map< Optional<Standalone<StringRef>>, std::vector< std::vector< std::string > > > availableFolders;
// process count is no longer needed because it is now the length of the vector of ip's, because it was one ip per process
ACTOR Future<Void> simulatedMachine(
		ClusterConnectionString connStr,
		std::vector<uint32_t> ips,
		bool sslEnabled,
		Reference<TLSOptions> tlsOptions,
		LocalityData localities,
		ProcessClass processClass,
		std::string baseFolder,
		bool restarting,
		bool useSeedFile,
		bool runBackupAgents)
{
	state int bootCount = 0;
	state std::vector<std::string> myFolders;
	state std::vector<std::string> coordFolders;
	state UID randomId = g_nondeterministic_random->randomUniqueID();

	try {
		CSimpleIni ini;
		ini.SetUnicode();
		ini.LoadFile(joinPath(baseFolder, "restartInfo.ini").c_str());

		for (int i = 0; i < ips.size(); i++) {
			if (restarting) {
				myFolders.push_back( ini.GetValue(printable(localities.zoneId()).c_str(), format("%d", i).c_str(), joinPath(baseFolder, g_random->randomUniqueID().toString()).c_str()) );

				if(i == 0) {
					std::string coordinationFolder = ini.GetValue(printable(localities.zoneId()).c_str(), "coordinationFolder", "");
					if(!coordinationFolder.size())
						coordinationFolder = ini.GetValue(printable(localities.zoneId()).c_str(), format("c%d", i).c_str(), joinPath(baseFolder, g_random->randomUniqueID().toString()).c_str());
					coordFolders.push_back(coordinationFolder);
				} else {
					coordFolders.push_back( ini.GetValue(printable(localities.zoneId()).c_str(), format("c%d", i).c_str(), joinPath(baseFolder, g_random->randomUniqueID().toString()).c_str()) );
				}
			}
			else {
				coordFolders.push_back( joinPath(baseFolder, g_random->randomUniqueID().toString()) );
				std::string thisFolder = g_random->randomUniqueID().toString();
				myFolders.push_back( joinPath(baseFolder, thisFolder ) );
				platform::createDirectory( myFolders[i] );

				if (!useSeedFile)
					writeFile(joinPath(myFolders[i], "fdb.cluster"), connStr.toString());
			}
		}

		loop {
			state std::vector< Future<ISimulator::KillType> > processes;
			for( int i = 0; i < ips.size(); i++ ) {
				std::string path = joinPath(myFolders[i], "fdb.cluster");
				Reference<ClusterConnectionFile> clusterFile(useSeedFile ? new ClusterConnectionFile(path, connStr.toString()) : new ClusterConnectionFile(path));
				processes.push_back(simulatedFDBDRebooter(clusterFile, ips[i], sslEnabled, tlsOptions, i + 1, localities, processClass, &myFolders[i], &coordFolders[i], baseFolder, connStr, useSeedFile, runBackupAgents));
				TraceEvent("SimulatedMachineProcess", randomId).detail("Address", NetworkAddress(ips[i], i+1, true, false)).detailext("ZoneId", localities.zoneId()).detailext("DataHall", localities.dataHallId()).detail("Folder", myFolders[i]);
			}

			TEST( bootCount >= 1 ); // Simulated machine rebooted
			TEST( bootCount >= 2 ); // Simulated machine rebooted twice
			TEST( bootCount >= 3 ); // Simulated machine rebooted three times
			++bootCount;

			TraceEvent("SimulatedMachineStart", randomId)
				.detail("Folder0", myFolders[0])
				.detail("CFolder0", coordFolders[0])
				.detail("MachineIPs", toIPVectorString(ips))
				.detail("SSL", sslEnabled)
				.detail("Processes", processes.size())
				.detail("BootCount", bootCount)
				.detail("ProcessClass", processClass.toString())
				.detail("Restarting", restarting)
				.detail("UseSeedFile", useSeedFile)
				.detailext("ZoneId", localities.zoneId())
				.detailext("DataHall", localities.dataHallId())
				.detail("Locality", localities.toString());

			Void _ = wait( waitForAll( processes ) );

			TraceEvent("SimulatedMachineRebootStart", randomId)
				.detail("Folder0", myFolders[0])
				.detail("CFolder0", coordFolders[0])
				.detail("MachineIPs", toIPVectorString(ips))
				.detailext("ZoneId", localities.zoneId())
				.detailext("DataHall", localities.dataHallId());

			//Kill all open files, which may cause them to write invalid data.
			auto& machineCache = g_simulator.getMachineById(localities.zoneId())->openFiles;

			//Copy the file pointers to a vector because the map may be modified while we are killing files
			std::vector<AsyncFileNonDurable*> files;
			for(auto fileItr = machineCache.begin(); fileItr != machineCache.end(); ++fileItr) {
				ASSERT( fileItr->second.isReady() );
				files.push_back( (AsyncFileNonDurable*)fileItr->second.get().getPtr() );
			}

			std::vector<Future<Void>> killFutures;
			for(auto fileItr = files.begin(); fileItr != files.end(); ++fileItr)
				killFutures.push_back((*fileItr)->kill());

			Void _ = wait( waitForAll( killFutures ) );

			state std::set<std::string> filenames;
			state std::string closingStr;
			auto& machineCache = g_simulator.getMachineById(localities.zoneId())->openFiles;
			for( auto it : machineCache ) {
				filenames.insert( it.first );
				closingStr += it.first + ", ";
				ASSERT( it.second.isReady() && !it.second.isError() );
			}

			for( auto it : g_simulator.getMachineById(localities.zoneId())->deletingFiles ) {
				filenames.insert( it );
				closingStr += it + ", ";
			}

			TraceEvent("SimulatedMachineRebootAfterKills", randomId)
				.detail("Folder0", myFolders[0])
				.detail("CFolder0", coordFolders[0])
				.detail("MachineIPs", toIPVectorString(ips))
				.detail("Closing", closingStr)
				.detailext("ZoneId", localities.zoneId())
				.detailext("DataHall", localities.dataHallId());

			ISimulator::MachineInfo* machine = g_simulator.getMachineById(localities.zoneId());
			machine->closingFiles = filenames;
			g_simulator.getMachineById(localities.zoneId())->openFiles.clear();

			// During a reboot:
			//   The process is expected to close all files and be inactive in zero time, but not necessarily
			//   without delay(0)-equivalents, so delay(0) a few times waiting for it to achieve that goal.
			// After an injected fault:
			//   The process is expected to shut down eventually, but not necessarily instantly.  Wait up to 60 seconds.
			state int shutdownDelayCount = 0;
			state double backoff = 0;
			loop {
				auto& machineCache = g_simulator.getMachineById(localities.zoneId())->closingFiles;

				if( !machineCache.empty() ) {
					std::string openFiles;
					int i = 0;
					for( auto it = machineCache.begin(); it != machineCache.end() && i < 5; ++it ) {
						openFiles += *it + ", ";
						i++;
					}
					TraceEvent("MachineFilesOpen", randomId).detail("PAddr", toIPVectorString(ips)).detail("OpenFiles", openFiles);
				} else
					break;

				if( shutdownDelayCount++ >= 50 ) {  // Worker doesn't shut down instantly on reboot
					TraceEvent(SevError, "SimulatedFDBDFilesCheck", randomId)
						.detail("PAddrs", toIPVectorString(ips))
						.detailext("ZoneId", localities.zoneId())
						.detailext("DataHall", localities.dataHallId());
					ASSERT( false );
				}

				Void _ = wait( delay( backoff ) );
				backoff = std::min( backoff + 1.0, 6.0 );
			}

			TraceEvent("SimulatedFDBDFilesClosed", randomId)
				.detail("Address", toIPVectorString(ips))
				.detailext("ZoneId", localities.zoneId())
				.detailext("DataHall", localities.dataHallId());

			g_simulator.destroyMachine(localities.zoneId());

			// SOMEDAY: when processes can be rebooted, this check will be needed
			//ASSERT( this machine is rebooting );

			// Since processes can end with different codes, take the highest (least severe) to detmine what to do
			state ISimulator::KillType killType = processes[0].get();
			for( int i = 1; i < ips.size(); i++ )
				killType = std::max( processes[i].get(), killType );

			TEST( true ); // Simulated machine has been rebooted

			state bool swap = killType == ISimulator::Reboot && BUGGIFY_WITH_PROB(0.75) && g_simulator.canSwapToMachine( localities.zoneId() );
			if( swap )
				availableFolders[localities.dcId()].push_back( myFolders );

			auto rebootTime = g_random->random01() * MACHINE_REBOOT_TIME;

			TraceEvent("SimulatedMachineShutdown", randomId)
				.detail("Swap", swap)
				.detail("KillType", killType)
				.detail("RebootTime", rebootTime)
				.detailext("ZoneId", localities.zoneId())
				.detailext("DataHall", localities.dataHallId())
				.detail("MachineIPs", toIPVectorString(ips));

			Void _ = wait( delay( rebootTime ) );

			if( swap ) {
				auto& avail = availableFolders[localities.dcId()];
				int i = g_random->randomInt(0, avail.size());
				if( i != avail.size() - 1 )
					std::swap( avail[i], avail.back() );
				auto toRebootFrom = avail.back();
				avail.pop_back();

				if( myFolders != toRebootFrom ) {
					TEST( true ); // Simulated machine swapped data folders
					TraceEvent("SimulatedMachineFolderSwap", randomId)
						.detail("OldFolder0", myFolders[0]).detail("NewFolder0", toRebootFrom[0])
						.detail("MachineIPs", toIPVectorString(ips));
				}
				myFolders = toRebootFrom;
				if(!useSeedFile) {
					for(auto f : toRebootFrom) {
						if(!fileExists(joinPath(f, "fdb.cluster"))) {
							writeFile(joinPath(f, "fdb.cluster"), connStr.toString());
						}
					}
				}
			} else if( killType == ISimulator::RebootAndDelete ) {
				for( int i = 0; i < ips.size(); i++ ) {
					coordFolders[i] = joinPath(baseFolder, g_random->randomUniqueID().toString());
					myFolders[i] = joinPath(baseFolder, g_random->randomUniqueID().toString());
					platform::createDirectory( myFolders[i] );

					if(!useSeedFile) {
						writeFile(joinPath(myFolders[i], "fdb.cluster"), connStr.toString());
					}
				}

				TEST( true ); // Simulated machine rebooted with data loss
			}

			//this machine is rebooting = false;
		}
	} catch( Error &e ) {
		g_simulator.getMachineById(localities.zoneId())->openFiles.clear();
		throw;
	}
}

#include "fdbclient/MonitorLeader.h"

ACTOR Future<Void> restartSimulatedSystem(
		vector<Future<Void>> *systemActors, std::string baseFolder, int* pTesterCount,
		Optional<ClusterConnectionString> *pConnString, Reference<TLSOptions> tlsOptions, int extraDB) {
	CSimpleIni ini;
	ini.SetUnicode();
	ini.LoadFile(joinPath(baseFolder, "restartInfo.ini").c_str());

	// allows multiple ipAddr entries
	ini.SetMultiKey();

	try {
		int machineCount = atoi(ini.GetValue("META", "machineCount"));
		int processesPerMachine = atoi(ini.GetValue("META", "processesPerMachine"));
		int desiredCoordinators = atoi(ini.GetValue("META", "desiredCoordinators"));
		int testerCount = atoi(ini.GetValue("META", "testerCount"));
		bool enableExtraDB = (extraDB == 3);
		ClusterConnectionString conn(ini.GetValue("META", "connectionString"));
		if (enableExtraDB) {
			g_simulator.extraDB = new ClusterConnectionString(ini.GetValue("META", "connectionString"));
		}
		*pConnString = conn;
		*pTesterCount = testerCount;
		bool usingSSL = conn.toString().find(":tls") != std::string::npos;
		int useSeedForMachine = g_random->randomInt(0, machineCount);
		for( int i = 0; i < machineCount; i++) {
			Optional<Standalone<StringRef>> dcUID;
			std::string zoneIdString = ini.GetValue("META", format("%d", i).c_str());
			Standalone<StringRef> zoneId = StringRef(zoneIdString);
			std::string	dcUIDini = ini.GetValue(zoneIdString.c_str(), "dcUID");
			if (!dcUIDini.empty()) dcUID = StringRef(dcUIDini);
			ProcessClass processClass = ProcessClass((ProcessClass::ClassType)atoi(ini.GetValue(zoneIdString.c_str(), "mClass")), ProcessClass::CommandLineSource);

			std::vector<uint32_t> ipAddrs;
			int processes = atoi(ini.GetValue(zoneIdString.c_str(), "processes"));

			auto ip = ini.GetValue(zoneIdString.c_str(), "ipAddr");

			if( ip == NULL ) {
				for (int i = 0; i < processes; i++){
					ipAddrs.push_back(strtoul(ini.GetValue(zoneIdString.c_str(), format("ipAddr%d", i).c_str()), NULL, 10));
				}
			}
			else {
				// old way
				ipAddrs.push_back(strtoul(ip, NULL, 10));
				for (int i = 1; i < processes; i++){
					ipAddrs.push_back(ipAddrs.back() + 1);
				}
			}

			LocalityData	localities(Optional<Standalone<StringRef>>(), zoneId, zoneId, dcUID);
			localities.set(LiteralStringRef("data_hall"), dcUID);

			// SOMEDAY: parse backup agent from test file
			systemActors->push_back( reportErrors( simulatedMachine(
				conn, ipAddrs, usingSSL, tlsOptions, localities, processClass, baseFolder, true, i == useSeedForMachine, enableExtraDB ),
				processClass == ProcessClass::TesterClass ? "SimulatedTesterMachine" : "SimulatedMachine") );
		}

		g_simulator.desiredCoordinators = desiredCoordinators;
		g_simulator.processesPerMachine = processesPerMachine;
	}
	catch (Error& e) {
		TraceEvent(SevError, "RestartSimulationError").error(e);
	}

	TraceEvent("RestartSimulatorSettings")
		.detail("DesiredCoordinators", g_simulator.desiredCoordinators)
		.detail("ProcessesPerMachine", g_simulator.processesPerMachine);

	Void _ = wait(delay(1.0));

	return Void();
}

struct SimulationConfig {
	explicit SimulationConfig(int extraDB, int minimumReplication);
	int extraDB;

	DatabaseConfiguration db;

	void set_config(std::string config);

	// Simulation layout
	int datacenters;
	int machine_count;  // Total, not per DC.
	int processes_per_machine;
	int coordinators;
private:
	void generateNormalConfig(int minimumReplication);
};

SimulationConfig::SimulationConfig(int extraDB, int minimumReplication) : extraDB(extraDB) {
	generateNormalConfig(minimumReplication);
}

void SimulationConfig::set_config(std::string config) {
	// The only mechanism we have for turning "single" into what single means
	// is buildConfiguration()... :/
	std::map<std::string, std::string> hack_map;
	ASSERT( buildConfiguration(config, hack_map) );
	for(auto kv : hack_map) db.set( kv.first, kv.second );
}

StringRef StringRefOf(const char* s) {
  return StringRef((uint8_t*)s, strlen(s));
}

void SimulationConfig::generateNormalConfig(int minimumReplication) {
	set_config("new");
	bool generateFearless = g_random->random01() < 0.5;
	datacenters = generateFearless ? 4 : g_random->randomInt( 1, 4 );
	if (g_random->random01() < 0.25) db.desiredTLogCount = g_random->randomInt(1,7);
	if (g_random->random01() < 0.25) db.masterProxyCount = g_random->randomInt(1,7);
	if (g_random->random01() < 0.25) db.resolverCount = g_random->randomInt(1,7);
	if (g_random->random01() < 0.5) {
		set_config("ssd");
	} else {
		set_config("memory");
	}

	int replication_type = std::max(minimumReplication, std::min(g_random->randomInt(0,6), 3));
	switch (replication_type) {
	case 0: {
		TEST( true );  // Simulated cluster using custom redundancy mode
		int storage_servers = g_random->randomInt(1, generateFearless ? 4 : 5);
		//FIXME: log replicas must be more than storage replicas because otherwise better master exists will not recognize it needs to change dcs
		int replication_factor = g_random->randomInt(storage_servers, generateFearless ? 4 : 5);
		int anti_quorum = g_random->randomInt(0, replication_factor);
		// Go through buildConfiguration, as it sets tLogPolicy/storagePolicy.
		set_config(format("storage_replicas:=%d storage_quorum:=%d "
		                  "log_replicas:=%d log_anti_quorum:=%1 "
		                  "replica_datacenters:=1 min_replica_datacenters:=1",
		                  storage_servers, storage_servers,
		                  replication_factor, anti_quorum));
		break;
	}
	case 1: {
		TEST( true );  // Simulated cluster running in single redundancy mode
		set_config("single");
		break;
	}
	case 2: {
		TEST( true );  // Simulated cluster running in double redundancy mode
		set_config("double");
		break;
	}
	case 3: {
		if( datacenters <= 2 || generateFearless ) {
			TEST( true );  // Simulated cluster running in triple redundancy mode
			set_config("triple");
		}
		else if( datacenters == 3 ) {
			TEST( true );  // Simulated cluster running in 3 data-hall mode
			set_config("three_data_hall");
		}
		else {
			ASSERT( false );
		}
		break;
	}
	default:
		ASSERT(false);  // Programmer forgot to adjust cases.
	}

	if(generateFearless || (datacenters == 2 && g_random->random01() < 0.5)) {
		StatusObject primaryObj;
<<<<<<< HEAD
		primaryObj["id"] = "0";
		primaryObj["priority"] = 2;
=======
		StatusObject primaryDcObj;
		primaryDcObj["id"] = "0";
		primaryDcObj["priority"] = 0;
		StatusArray primaryDcArr;
		primaryDcArr.push_back(primaryDcObj);
>>>>>>> 00596905

		StatusObject remoteObj;
		StatusObject remoteDcObj;
		remoteDcObj["id"] = "1";
		remoteDcObj["priority"] = 1;
		StatusArray remoteDcArr;
		remoteDcArr.push_back(remoteDcObj);

		bool needsRemote = generateFearless;
		if(generateFearless) {
			StatusObject primarySatelliteObj;
			primarySatelliteObj["id"] = "2";
			primarySatelliteObj["priority"] = 1;
			primarySatelliteObj["satellite"] = 1;
			primaryDcArr.push_back(primarySatelliteObj);

			StatusObject remoteSatelliteObj;
			remoteSatelliteObj["id"] = "3";
			remoteSatelliteObj["priority"] = 1;
			remoteSatelliteObj["satellite"] = 1;
			remoteDcArr.push_back(remoteSatelliteObj);

			int satellite_replication_type = g_random->randomInt(0,5);
			switch (satellite_replication_type) {
			case 0: {
				//FIXME: implement
				TEST( true );  // Simulated cluster using custom satellite redundancy mode
				break;
			}
			case 1: {
				TEST( true );  // Simulated cluster using no satellite redundancy mode
				break;
			}
			case 2: {
				TEST( true );  // Simulated cluster using single satellite redundancy mode
				primaryObj["satellite_redundancy_mode"] = "one_satellite_single";
				remoteObj["satellite_redundancy_mode"] = "one_satellite_single";
				break;
			}
			case 3: {
				TEST( true );  // Simulated cluster using double satellite redundancy mode
				primaryObj["satellite_redundancy_mode"] = "one_satellite_double";
				remoteObj["satellite_redundancy_mode"] = "one_satellite_double";
				break;
			}
			case 4: {
				TEST( true );  // Simulated cluster using triple satellite redundancy mode
				primaryObj["satellite_redundancy_mode"] = "one_satellite_triple";
				remoteObj["satellite_redundancy_mode"] = "one_satellite_triple";
				break;
			}
			default:
				ASSERT(false);  // Programmer forgot to adjust cases.
			}

			if (g_random->random01() < 0.25) {
				int logs = g_random->randomInt(1,7);
				primaryObj["satellite_logs"] = logs;
				remoteObj["satellite_logs"] = logs;
			}

			int remote_replication_type = g_random->randomInt(0,5);
			switch (remote_replication_type) {
			case 0: {
				//FIXME: implement
				TEST( true );  // Simulated cluster using custom remote redundancy mode
				break;
			}
			case 1: {
				needsRemote = false;
				TEST( true );  // Simulated cluster using no remote redundancy mode
				break;
			}
			case 2: {
				TEST( true );  // Simulated cluster using single remote redundancy mode
				set_config("remote_single");
				break;
			}
			case 3: {
				TEST( true );  // Simulated cluster using double remote redundancy mode
				set_config("remote_double");
				break;
			}
			case 4: {
				TEST( true );  // Simulated cluster using triple remote redundancy mode
				set_config("remote_triple");
				break;
			}
			default:
				ASSERT(false);  // Programmer forgot to adjust cases.
			}

			if (g_random->random01() < 0.25) db.remoteDesiredTLogCount = g_random->randomInt(1,7);
		}

		primaryObj["datacenters"] = primaryDcArr;
		remoteObj["datacenters"] = remoteDcArr;

		StatusArray regionArr;
		regionArr.push_back(primaryObj);
		if(needsRemote || g_random->random01() < 0.5) {
			regionArr.push_back(remoteObj);
		}

		set_config("regions=" + json_spirit::write_string(json_spirit::mValue(regionArr), json_spirit::Output_options::none));
	}

	if(generateFearless && minimumReplication > 1) {
		//low latency tests in fearless configurations need 4 machines per datacenter (3 for triple replication, 1 that is down during failures).
		machine_count = 16;
	} else if(generateFearless) {
		machine_count = 12;
	} else if(db.tLogPolicy && db.tLogPolicy->info() == "data_hall^2 x zoneid^2 x 1") {
		machine_count = 9;
	} else {
		//datacenters+2 so that the configure database workload can configure into three_data_hall
		machine_count = std::max(datacenters+2, ((db.minDatacentersRequired() > 0) ? datacenters : 1) * std::max(3, db.minMachinesRequiredPerDatacenter()));
		machine_count = g_random->randomInt( machine_count, std::max(machine_count+1, extraDB ? 6 : 10) );
	}

	//because we protect a majority of coordinators from being killed, it is better to run with low numbers of coordinators to prevent too many processes from being protected
	coordinators = BUGGIFY ? g_random->randomInt(1, machine_count+1) : 1;

	if(minimumReplication > 1 && datacenters == 3) {
		//low latency tests in 3 data hall mode need 2 other data centers with 2 machines each to avoid waiting for logs to recover.
		machine_count = std::max( machine_count, 6);
		coordinators = 3;
	}

	if(generateFearless) {
		processes_per_machine = 1;
	} else {
		processes_per_machine = g_random->randomInt(1, (extraDB ? 14 : 28)/machine_count + 2 );
	}
}

void setupSimulatedSystem( vector<Future<Void>> *systemActors, std::string baseFolder,
                           int* pTesterCount, Optional<ClusterConnectionString> *pConnString,
                           Standalone<StringRef> *pStartingConfiguration, int extraDB, int minimumReplication, Reference<TLSOptions> tlsOptions)
{
	// SOMEDAY: this does not test multi-interface configurations
	SimulationConfig simconfig(extraDB, minimumReplication);
	StatusObject startingConfigJSON = simconfig.db.toJSON(true);
	std::string startingConfigString = "new";
	for( auto kv : startingConfigJSON) {
		startingConfigString += " ";
		if( kv.second.type() == json_spirit::int_type ) {
			startingConfigString += kv.first + ":=" + format("%d", kv.second.get_int()); 
		} else if( kv.second.type() == json_spirit::str_type ) {
			startingConfigString += kv.second.get_str(); 
		} else if( kv.second.type() == json_spirit::array_type ) {
			startingConfigString += kv.first + "=" + json_spirit::write_string(json_spirit::mValue(kv.second.get_array()), json_spirit::Output_options::none); 
		} else {
			ASSERT(false);
		}
	}

	g_simulator.storagePolicy = simconfig.db.storagePolicy;
	g_simulator.tLogPolicy = simconfig.db.tLogPolicy;
	g_simulator.tLogWriteAntiQuorum = simconfig.db.tLogWriteAntiQuorum;
	g_simulator.hasRemoteReplication = simconfig.db.remoteTLogReplicationFactor > 0;
	g_simulator.remoteTLogPolicy = simconfig.db.remoteTLogPolicy;

	if(simconfig.db.regions.size() == 2) {
		g_simulator.primaryDcId = simconfig.db.regions[0].dcId;
		g_simulator.remoteDcId = simconfig.db.regions[1].dcId;
		g_simulator.hasSatelliteReplication = simconfig.db.regions[0].satelliteTLogReplicationFactor > 0;
		ASSERT((!simconfig.db.regions[0].satelliteTLogPolicy && !simconfig.db.regions[1].satelliteTLogPolicy) || simconfig.db.regions[0].satelliteTLogPolicy->info() == simconfig.db.regions[1].satelliteTLogPolicy->info());
		g_simulator.satelliteTLogPolicy = simconfig.db.regions[0].satelliteTLogPolicy;
		g_simulator.satelliteTLogWriteAntiQuorum = simconfig.db.regions[0].satelliteTLogWriteAntiQuorum;

		for(auto s : simconfig.db.regions[0].satellites) {
			g_simulator.primarySatelliteDcIds.push_back(s.dcId);
		}
		for(auto s : simconfig.db.regions[1].satellites) {
			g_simulator.remoteSatelliteDcIds.push_back(s.dcId);
		}
	} else if(simconfig.db.regions.size() == 1) {
		g_simulator.primaryDcId = simconfig.db.regions[0].dcId;
		g_simulator.hasSatelliteReplication = simconfig.db.regions[0].satelliteTLogReplicationFactor > 0;
		g_simulator.satelliteTLogPolicy = simconfig.db.regions[0].satelliteTLogPolicy;
		g_simulator.satelliteTLogWriteAntiQuorum = simconfig.db.regions[0].satelliteTLogWriteAntiQuorum;

		for(auto s : simconfig.db.regions[0].satellites) {
			g_simulator.primarySatelliteDcIds.push_back(s.dcId);
		}
	} else {
		g_simulator.hasSatelliteReplication = false;
		g_simulator.satelliteTLogWriteAntiQuorum = 0;
	}
		
	ASSERT(g_simulator.storagePolicy && g_simulator.tLogPolicy);
	ASSERT(!g_simulator.hasRemoteReplication || g_simulator.remoteTLogPolicy);
	ASSERT(!g_simulator.hasSatelliteReplication || g_simulator.satelliteTLogPolicy);
	TraceEvent("SimulatorConfig").detail("ConfigString", printable(StringRef(startingConfigString)));

	const int dataCenters = simconfig.datacenters;
	const int machineCount = simconfig.machine_count;
	const int coordinatorCount = simconfig.coordinators;
	const int processesPerMachine = simconfig.processes_per_machine;

	// half the time, when we have more than 4 machines that are not the first in their dataCenter, assign classes
	bool assignClasses = machineCount - dataCenters > 4 && g_random->random01() < 0.5;

	// Use SSL 5% of the time
	bool sslEnabled = g_random->random01() < 0.05 && tlsOptions->enabled();
	TEST( sslEnabled ); // SSL enabled
	TEST( !sslEnabled ); // SSL disabled

	vector<NetworkAddress> coordinatorAddresses;
	for( int dc = 0; dc < dataCenters; dc++ ) {
		int machines = machineCount / dataCenters + (dc < machineCount % dataCenters); // add remainder of machines to first datacenter
		int dcCoordinators = coordinatorCount / dataCenters + (dc < coordinatorCount%dataCenters);

		for(int m = 0; m < dcCoordinators; m++) {
			uint32_t ip = 2<<24 | dc<<16 | 1<<8 | m;
			coordinatorAddresses.push_back(NetworkAddress(ip, 1, true, sslEnabled));
			TraceEvent("SelectedCoordinator").detail("Address", coordinatorAddresses.back());
		}
	}

	g_random->randomShuffle(coordinatorAddresses);
	for(int i = 0; i < (coordinatorAddresses.size()/2)+1; i++) {
		TraceEvent("ProtectCoordinator").detail("Address", coordinatorAddresses[i]).detail("Coordinators", describe(coordinatorAddresses)).backtrace();
		g_simulator.protectedAddresses.insert(NetworkAddress(coordinatorAddresses[i].ip,coordinatorAddresses[i].port,true,false));
	}
	g_random->randomShuffle(coordinatorAddresses);

	ASSERT( coordinatorAddresses.size() == coordinatorCount );
	ClusterConnectionString conn(coordinatorAddresses, LiteralStringRef("TestCluster:0"));

	// If extraDB==0, leave g_simulator.extraDB as null because the test does not use DR.
	if(extraDB==1) {
		// The DR database can be either a new database or itself
		g_simulator.extraDB = new ClusterConnectionString(coordinatorAddresses, BUGGIFY ? LiteralStringRef("TestCluster:0") : LiteralStringRef("ExtraCluster:0"));
	} else if(extraDB==2) {
		// The DR database is a new database
		g_simulator.extraDB = new ClusterConnectionString(coordinatorAddresses, LiteralStringRef("ExtraCluster:0"));
	} else if(extraDB==3) {
		// The DR database is the same database
		g_simulator.extraDB = new ClusterConnectionString(coordinatorAddresses, LiteralStringRef("TestCluster:0"));
	}

	*pConnString = conn;

	TraceEvent("SimulatedConnectionString").detail("String", conn.toString()).detail("ConfigString", printable(StringRef(startingConfigString)));

	int assignedMachines = 0, nonVersatileMachines = 0;
	for( int dc = 0; dc < dataCenters; dc++ ) {
		//FIXME: test unset dcID
		Optional<Standalone<StringRef>> dcUID = StringRef(format("%d", dc));
		std::vector<UID> machineIdentities;
		int machines = machineCount / dataCenters + (dc < machineCount % dataCenters); // add remainder of machines to first datacenter
		int dcCoordinators = coordinatorCount / dataCenters + (dc < coordinatorCount%dataCenters);
		printf("Datacenter %d: %d/%d machines, %d/%d coordinators\n", dc, machines, machineCount, dcCoordinators, coordinatorCount);
		ASSERT( dcCoordinators <= machines );
		int useSeedForMachine = g_random->randomInt(0, machines);
		for( int machine = 0; machine < machines; machine++ ) {
			Standalone<StringRef> zoneId(g_random->randomUniqueID().toString());

			//Choose a machine class
			ProcessClass processClass = ProcessClass(ProcessClass::UnsetClass, ProcessClass::CommandLineSource);
			if(assignClasses) {
				if(assignedMachines < 4)
					processClass = ProcessClass((ProcessClass::ClassType) g_random->randomInt(0, 2), ProcessClass::CommandLineSource); //Unset or Storage
				else if(assignedMachines == 4 && !simconfig.db.regions.size())
					processClass = ProcessClass((ProcessClass::ClassType) (g_random->randomInt(0, 2) * ProcessClass::ResolutionClass), ProcessClass::CommandLineSource); //Unset or Resolution
				else
					processClass = ProcessClass((ProcessClass::ClassType) g_random->randomInt(0, 3), ProcessClass::CommandLineSource); //Unset, Storage, or Transaction
				if (processClass == ProcessClass::ResolutionClass)  // *can't* be assigned to other roles, even in an emergency
					nonVersatileMachines++;
			}

			std::vector<uint32_t> ips;
			for (int i = 0; i < processesPerMachine; i++){
				ips.push_back(2 << 24 | dc << 16 | g_random->randomInt(1, i+2) << 8 | machine);
			}
			// check the sslEnablementMap using only one ip(
			LocalityData	localities(Optional<Standalone<StringRef>>(), zoneId, zoneId, dcUID);
			localities.set(LiteralStringRef("data_hall"), dcUID);
			systemActors->push_back(reportErrors(simulatedMachine(conn, ips, sslEnabled, tlsOptions,
				localities, processClass, baseFolder, false, machine == useSeedForMachine, true ), "SimulatedMachine"));

			if (extraDB && g_simulator.extraDB->toString() != conn.toString()) {
				std::vector<uint32_t> extraIps;
				for (int i = 0; i < processesPerMachine; i++){
					extraIps.push_back(4 << 24 | dc << 16 | g_random->randomInt(1, i + 2) << 8 | machine);
				}

				Standalone<StringRef> newZoneId = Standalone<StringRef>(g_random->randomUniqueID().toString());
				LocalityData	localities(Optional<Standalone<StringRef>>(), newZoneId, newZoneId, dcUID);
				localities.set(LiteralStringRef("data_hall"), dcUID);
				systemActors->push_back(reportErrors(simulatedMachine(*g_simulator.extraDB, extraIps, sslEnabled, tlsOptions,
					localities,
					processClass, baseFolder, false, machine == useSeedForMachine, false ), "SimulatedMachine"));
			}

			assignedMachines++;
		}
	}

	g_simulator.desiredCoordinators = coordinatorCount;
	g_simulator.physicalDatacenters = dataCenters;
	g_simulator.processesPerMachine = processesPerMachine;

	TraceEvent("SetupSimulatorSettings")
		.detail("DesiredCoordinators", g_simulator.desiredCoordinators)
		.detail("PhysicalDatacenters", g_simulator.physicalDatacenters)
		.detail("ProcessesPerMachine", g_simulator.processesPerMachine);

	// SOMEDAY: add locality for testers to simulate network topology
	// FIXME: Start workers with tester class instead, at least sometimes run tests with the testers-only flag
	int testerCount = *pTesterCount = g_random->randomInt(4, 9);
	int useSeedForMachine = g_random->randomInt(0, testerCount);
	for(int i=0; i<testerCount; i++) {
		std::vector<uint32_t> ips;
		ips.push_back(0x03040301 + i);
		Standalone<StringRef> newZoneId = Standalone<StringRef>(g_random->randomUniqueID().toString());
		LocalityData	localities(Optional<Standalone<StringRef>>(), newZoneId, newZoneId, Optional<Standalone<StringRef>>());
		systemActors->push_back( reportErrors( simulatedMachine(
			conn, ips, sslEnabled, tlsOptions,
			localities, ProcessClass(ProcessClass::TesterClass, ProcessClass::CommandLineSource),
			baseFolder, false, i == useSeedForMachine, false ),
			"SimulatedTesterMachine") );
	}

	/*int testerCount = g_random->randomInt(4, 9);
	for(int i=0; i<testerCount; i++)
		g_simulator.asNewProcess("TestWorker", 0x03040301 + i, LocalityData(g_random->randomUniqueID().toString(), Optional<Standalone<StringRef>>()), [&] {
			vector<Future<Void>> v;

			Reference<AsyncVar<ClusterControllerFullInterface>> cc( new AsyncVar<ClusterControllerFullInterface> );
			Reference<AsyncVar<ClusterInterface>> ci( new AsyncVar<ClusterInterface> );
			v.push_back( monitorLeader( coordinators, cc ) );
			v.push_back( extractClusterInterface(cc,ci) );
			v.push_back( failureMonitorClient( ci ) );
			v.push_back( testerServer( cc ) );
			systemActors->push_back( waitForAll(v) );
		});*/


	*pStartingConfiguration = startingConfigString;

	// save some state that we only need when restarting the simulator.
	g_simulator.connectionString = conn.toString();
	g_simulator.testerCount = testerCount;

	TraceEvent("SimulatedClusterStarted")
		.detail("DataCenters", dataCenters)
		.detail("ServerMachineCount", machineCount)
		.detail("ProcessesPerServer", processesPerMachine)
		.detail("SSLEnabled", sslEnabled)
		.detail("ClassesAssigned", assignClasses)
		.detail("StartingConfiguration", pStartingConfiguration->toString());
}

void checkExtraDB(const char *testFile, int &extraDB, int &minimumReplication) {
	std::ifstream ifs;
	ifs.open(testFile, std::ifstream::in);
	if (!ifs.good())
		return;

	std::string cline;

	while (ifs.good()) {
		getline(ifs, cline);
		std::string line = removeWhitespace(std::string(cline));
		if (!line.size() || line.find(';') == 0)
			continue;

		size_t found = line.find('=');
		if (found == std::string::npos)
			// hmmm, not good
			continue;
		std::string attrib = removeWhitespace(line.substr(0, found));
		std::string value = removeWhitespace(line.substr(found + 1));

		if (attrib == "extraDB") {
			sscanf( value.c_str(), "%d", &extraDB );
		}

		if (attrib == "minimumReplication") {
			sscanf( value.c_str(), "%d", &minimumReplication );
		}
	}

	ifs.close();
}

ACTOR void setupAndRun(std::string dataFolder, const char *testFile, bool rebooting, Reference<TLSOptions> tlsOptions ) {
	state vector<Future<Void>> systemActors;
	state Optional<ClusterConnectionString> connFile;
	state Standalone<StringRef> startingConfiguration;
	state int testerCount = 1;
	state int extraDB = 0;
	state int minimumReplication = 0;
	checkExtraDB(testFile, extraDB, minimumReplication);

	Void _ = wait( g_simulator.onProcess( g_simulator.newProcess(
			"TestSystem", 0x01010101, 1, LocalityData(Optional<Standalone<StringRef>>(), Standalone<StringRef>(g_random->randomUniqueID().toString()), Optional<Standalone<StringRef>>(), Optional<Standalone<StringRef>>()), ProcessClass(ProcessClass::TesterClass, ProcessClass::CommandLineSource), "", "" ), TaskDefaultYield ) );
	Sim2FileSystem::newFileSystem();
	FlowTransport::createInstance(1);
	if (tlsOptions->enabled()) {
		simInitTLS(tlsOptions);
	}

	TEST(true);  // Simulation start

	try {
		//systemActors.push_back( startSystemMonitor(dataFolder) );
		if (rebooting) {
			Void _ = wait( timeoutError( restartSimulatedSystem( &systemActors, dataFolder, &testerCount, &connFile, tlsOptions, extraDB), 100.0 ) );
		}
		else {
			g_expect_full_pointermap = 1;
			setupSimulatedSystem( &systemActors, dataFolder, &testerCount, &connFile, &startingConfiguration, extraDB, minimumReplication, tlsOptions );
			Void _ = wait( delay(1.0) ); // FIXME: WHY!!!  //wait for machines to boot
		}
		std::string clusterFileDir = joinPath( dataFolder, g_random->randomUniqueID().toString() );
		platform::createDirectory( clusterFileDir );
		writeFile(joinPath(clusterFileDir, "fdb.cluster"), connFile.get().toString());
		Void _ = wait(timeoutError(runTests(Reference<ClusterConnectionFile>(new ClusterConnectionFile(joinPath(clusterFileDir, "fdb.cluster"))), TEST_TYPE_FROM_FILE, TEST_ON_TESTERS, testerCount, testFile, startingConfiguration), buggifyActivated ? 36000.0 : 5400.0));
	} catch (Error& e) {
		TraceEvent(SevError, "SetupAndRunError").error(e);
	}

	TraceEvent("SimulatedSystemDestruct");
	destructed = true;
	systemActors.clear();

	g_simulator.stop();
}<|MERGE_RESOLUTION|>--- conflicted
+++ resolved
@@ -761,16 +761,11 @@
 
 	if(generateFearless || (datacenters == 2 && g_random->random01() < 0.5)) {
 		StatusObject primaryObj;
-<<<<<<< HEAD
-		primaryObj["id"] = "0";
-		primaryObj["priority"] = 2;
-=======
 		StatusObject primaryDcObj;
 		primaryDcObj["id"] = "0";
-		primaryDcObj["priority"] = 0;
+		primaryDcObj["priority"] = 2;
 		StatusArray primaryDcArr;
 		primaryDcArr.push_back(primaryDcObj);
->>>>>>> 00596905
 
 		StatusObject remoteObj;
 		StatusObject remoteDcObj;
