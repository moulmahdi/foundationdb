/*
 * DDTxnProcessor.h
 *
 * This source file is part of the FoundationDB open source project
 *
 * Copyright 2013-2022 Apple Inc. and the FoundationDB project authors
 *
 * Licensed under the Apache License, Version 2.0 (the "License");
 * you may not use this file except in compliance with the License.
 * You may obtain a copy of the License at
 *
 *     http://www.apache.org/licenses/LICENSE-2.0
 *
 * Unless required by applicable law or agreed to in writing, software
 * distributed under the License is distributed on an "AS IS" BASIS,
 * WITHOUT WARRANTIES OR CONDITIONS OF ANY KIND, either express or implied.
 * See the License for the specific language governing permissions and
 * limitations under the License.
 */

#ifndef FOUNDATIONDB_DDTXNPROCESSOR_H
#define FOUNDATIONDB_DDTXNPROCESSOR_H

#include "fdbserver/Knobs.h"
#include "flow/FastRef.h"
#include "fdbserver/MoveKeys.actor.h"
#include "fdbserver/MockGlobalState.h"

struct InitialDataDistribution;
struct DDShardInfo;

/* Testability Contract:
 * a. The DataDistributor has to use this interface to interact with data-plane (aka. run transaction / use Database),
 * because the testability benefits from a mock implementation; b. Other control-plane roles should consider providing
 * its own TxnProcessor interface to provide testability, for example, Ratekeeper.
 * */
class IDDTxnProcessor : public ReferenceCounted<IDDTxnProcessor> {
public:
	struct SourceServers {
		std::vector<UID> srcServers, completeSources; // the same as RelocateData.src, RelocateData.completeSources;
	};
	virtual Database context() const = 0;
	virtual bool isMocked() const = 0;
	// get the source server list and complete source server list for range
	virtual Future<SourceServers> getSourceServersForRange(const KeyRangeRef range) { return SourceServers{}; };

	// get the storage server list and Process class
	virtual Future<std::vector<std::pair<StorageServerInterface, ProcessClass>>> getServerListAndProcessClasses() = 0;

	virtual Future<Reference<InitialDataDistribution>> getInitialDataDistribution(
	    const UID& distributorId,
	    const MoveKeysLock& moveKeysLock,
	    const std::vector<Optional<Key>>& remoteDcIds,
	    const DDEnabledState* ddEnabledState) = 0;

	virtual ~IDDTxnProcessor() = default;

	[[nodiscard]] virtual Future<MoveKeysLock> takeMoveKeysLock(const UID& ddId) const { return MoveKeysLock(); }

	virtual Future<DatabaseConfiguration> getDatabaseConfiguration() const { return DatabaseConfiguration(); }

	virtual Future<Void> updateReplicaKeys(const std::vector<Optional<Key>>& primaryIds,
	                                       const std::vector<Optional<Key>>& remoteIds,
	                                       const DatabaseConfiguration& configuration) const {
		return Void();
	}

<<<<<<< HEAD
	virtual Future<int> tryUpdateReplicasKeyForDc(const Optional<Key>& dcId, const int& storageTeamSize) const {
		return storageTeamSize;
	}

	virtual Future<Void> waitForDataDistributionEnabled(const DDEnabledState* ddEnabledState) const = 0;
=======
	virtual Future<Void> waitForDataDistributionEnabled(const DDEnabledState* ddEnabledState) const { return Void(); };
>>>>>>> 415e1aeb

	virtual Future<bool> isDataDistributionEnabled(const DDEnabledState* ddEnabledState) const {
		return ddEnabledState->isDDEnabled();
	};

	virtual Future<Void> pollMoveKeysLock(const MoveKeysLock& lock, const DDEnabledState* ddEnabledState) const {
		return Never();
	};

	// Remove the server from shardMapping and set serverKeysFalse to the server's serverKeys list.
	// Changes to keyServer and serverKey must happen symmetrically in this function.
	// If serverID is the last source server for a shard, the shard will be erased, and then be assigned
	// to teamForDroppedRange.
	// It's used by `exclude failed` command to bypass data movement from failed server.
	virtual Future<Void> removeKeysFromFailedServer(const UID& serverID,
	                                                const std::vector<UID>& teamForDroppedRange,
	                                                const MoveKeysLock& lock,
	                                                const DDEnabledState* ddEnabledState) const = 0;
	virtual Future<Void> removeStorageServer(const UID& serverID,
	                                         const Optional<UID>& tssPairID,
	                                         const MoveKeysLock& lock,
	                                         const DDEnabledState* ddEnabledState) const = 0;

	virtual Future<Void> moveKeys(const MoveKeysParams& params) = 0;

	virtual Future<std::pair<Optional<StorageMetrics>, int>> waitStorageMetrics(KeyRange const& keys,
	                                                                            StorageMetrics const& min,
	                                                                            StorageMetrics const& max,
	                                                                            StorageMetrics const& permittedError,
	                                                                            int shardLimit,
	                                                                            int expectedShardCount) const = 0;

	virtual Future<Standalone<VectorRef<KeyRef>>> splitStorageMetrics(
	    KeyRange const& keys,
	    StorageMetrics const& limit,
	    StorageMetrics const& estimated,
	    Optional<int> const& minSplitBytes = {}) const = 0;

	virtual Future<Standalone<VectorRef<ReadHotRangeWithMetrics>>> getReadHotRanges(KeyRange const& keys) const = 0;

	virtual Future<HealthMetrics> getHealthMetrics(bool detailed = false) const = 0;

	virtual Future<Optional<Value>> readRebalanceDDIgnoreKey() const { return {}; }

	virtual Future<UID> getClusterId() const { return {}; }

	virtual Future<Void> waitDDTeamInfoPrintSignal() const { return Never(); }
};

class DDTxnProcessorImpl;

// run transactions over real database
class DDTxnProcessor : public IDDTxnProcessor {
	friend class DDTxnProcessorImpl;
	Database cx;

public:
	DDTxnProcessor() = default;
	explicit DDTxnProcessor(Database cx) : cx(cx) {}

	Database context() const override { return cx; };
	bool isMocked() const override { return false; };

	Future<SourceServers> getSourceServersForRange(const KeyRangeRef range) override;

	// Call NativeAPI implementation directly
	Future<std::vector<std::pair<StorageServerInterface, ProcessClass>>> getServerListAndProcessClasses() override;

	Future<Reference<InitialDataDistribution>> getInitialDataDistribution(
	    const UID& distributorId,
	    const MoveKeysLock& moveKeysLock,
	    const std::vector<Optional<Key>>& remoteDcIds,
	    const DDEnabledState* ddEnabledState) override;

	Future<MoveKeysLock> takeMoveKeysLock(UID const& ddId) const override;

	Future<DatabaseConfiguration> getDatabaseConfiguration() const override;

	Future<Void> updateReplicaKeys(const std::vector<Optional<Key>>& primaryIds,
	                               const std::vector<Optional<Key>>& remoteIds,
	                               const DatabaseConfiguration& configuration) const override;

	Future<int> tryUpdateReplicasKeyForDc(const Optional<Key>& dcId, const int& storageTeamSize) const override;

	Future<Void> waitForDataDistributionEnabled(const DDEnabledState* ddEnabledState) const override;

	Future<bool> isDataDistributionEnabled(const DDEnabledState* ddEnabledState) const override;

	Future<Void> pollMoveKeysLock(const MoveKeysLock& lock, const DDEnabledState* ddEnabledState) const override;

	Future<Void> removeKeysFromFailedServer(const UID& serverID,
	                                        const std::vector<UID>& teamForDroppedRange,
	                                        const MoveKeysLock& lock,
	                                        const DDEnabledState* ddEnabledState) const override {
		return ::removeKeysFromFailedServer(cx, serverID, teamForDroppedRange, lock, ddEnabledState);
	}

	Future<Void> removeStorageServer(const UID& serverID,
	                                 const Optional<UID>& tssPairID,
	                                 const MoveKeysLock& lock,
	                                 const DDEnabledState* ddEnabledState) const override {
		return ::removeStorageServer(cx, serverID, tssPairID, lock, ddEnabledState);
	}

	Future<Void> moveKeys(const MoveKeysParams& params) override { return ::moveKeys(cx, params); }

	Future<std::pair<Optional<StorageMetrics>, int>> waitStorageMetrics(KeyRange const& keys,
	                                                                    StorageMetrics const& min,
	                                                                    StorageMetrics const& max,
	                                                                    StorageMetrics const& permittedError,
	                                                                    int shardLimit,
	                                                                    int expectedShardCount) const override;

	Future<Standalone<VectorRef<KeyRef>>> splitStorageMetrics(KeyRange const& keys,
	                                                          StorageMetrics const& limit,
	                                                          StorageMetrics const& estimated,
	                                                          Optional<int> const& minSplitBytes = {}) const override;

	Future<Standalone<VectorRef<ReadHotRangeWithMetrics>>> getReadHotRanges(KeyRange const& keys) const override;

	Future<HealthMetrics> getHealthMetrics(bool detailed) const override;

	Future<Optional<Value>> readRebalanceDDIgnoreKey() const override;

	Future<UID> getClusterId() const override;

	Future<Void> waitDDTeamInfoPrintSignal() const override;
};

// A mock transaction implementation for test usage.
// Contract: every function involving mock transaction should return immediately to mimic the ACI property of real
// transaction.
class DDMockTxnProcessor : public IDDTxnProcessor {
	std::shared_ptr<MockGlobalState> mgs;

	std::vector<DDShardInfo> getDDShardInfos() const;

public:
	explicit DDMockTxnProcessor(std::shared_ptr<MockGlobalState> mgs = nullptr) : mgs(std::move(mgs)){};

	Future<std::vector<std::pair<StorageServerInterface, ProcessClass>>> getServerListAndProcessClasses() override;

	Future<Reference<InitialDataDistribution>> getInitialDataDistribution(
	    const UID& distributorId,
	    const MoveKeysLock& moveKeysLock,
	    const std::vector<Optional<Key>>& remoteDcIds,
	    const DDEnabledState* ddEnabledState) override;

	Future<Void> removeKeysFromFailedServer(const UID& serverID,
	                                        const std::vector<UID>& teamForDroppedRange,
	                                        const MoveKeysLock& lock,
	                                        const DDEnabledState* ddEnabledState) const override;

	Future<Void> removeStorageServer(const UID& serverID,
	                                 const Optional<UID>& tssPairID,
	                                 const MoveKeysLock& lock,
	                                 const DDEnabledState* ddEnabledState) const override;

	// test only
	void setupMockGlobalState(Reference<InitialDataDistribution> initData);

	Future<Void> moveKeys(const MoveKeysParams& params) override;

	Database context() const override { UNREACHABLE(); };

	bool isMocked() const override { return true; };

	Future<std::pair<Optional<StorageMetrics>, int>> waitStorageMetrics(KeyRange const& keys,
	                                                                    StorageMetrics const& min,
	                                                                    StorageMetrics const& max,
	                                                                    StorageMetrics const& permittedError,
	                                                                    int shardLimit,
	                                                                    int expectedShardCount) const override;

	Future<Standalone<VectorRef<KeyRef>>> splitStorageMetrics(KeyRange const& keys,
	                                                          StorageMetrics const& limit,
	                                                          StorageMetrics const& estimated,
	                                                          Optional<int> const& minSplitBytes = {}) const override;

	Future<Standalone<VectorRef<ReadHotRangeWithMetrics>>> getReadHotRanges(KeyRange const& keys) const override {
		UNREACHABLE();
	}

	Future<HealthMetrics> getHealthMetrics(bool detailed = false) const override;
};

#endif // FOUNDATIONDB_DDTXNPROCESSOR_H<|MERGE_RESOLUTION|>--- conflicted
+++ resolved
@@ -65,15 +65,11 @@
 		return Void();
 	}
 
-<<<<<<< HEAD
 	virtual Future<int> tryUpdateReplicasKeyForDc(const Optional<Key>& dcId, const int& storageTeamSize) const {
 		return storageTeamSize;
 	}
 
-	virtual Future<Void> waitForDataDistributionEnabled(const DDEnabledState* ddEnabledState) const = 0;
-=======
 	virtual Future<Void> waitForDataDistributionEnabled(const DDEnabledState* ddEnabledState) const { return Void(); };
->>>>>>> 415e1aeb
 
 	virtual Future<bool> isDataDistributionEnabled(const DDEnabledState* ddEnabledState) const {
 		return ddEnabledState->isDDEnabled();
