--- conflicted
+++ resolved
@@ -51,10 +51,7 @@
 	int64_t maxId = -1;
 
 	const Key keyName = "key"_sr;
-<<<<<<< HEAD
 	const Key testParametersKey = "test_parameters"_sr;
-=======
->>>>>>> 537ceff8
 	const Value noTenantValue = "no_tenant"_sr;
 	const TenantName tenantNamePrefix = "tenant_management_workload_"_sr;
 	TenantName localTenantNamePrefix;
@@ -117,16 +114,14 @@
 	struct TestParameters {
 		constexpr static FileIdentifier file_identifier = 1527576;
 
-		Key tenantSubspace;
 		bool useMetacluster = false;
 
 		TestParameters() {}
-		TestParameters(Key tenantSubspace, bool useMetacluster)
-		  : tenantSubspace(tenantSubspace), useMetacluster(useMetacluster) {}
+		TestParameters(bool useMetacluster) : useMetacluster(useMetacluster) {}
 
 		template <class Ar>
 		void serialize(Ar& ar) {
-			serializer(ar, tenantSubspace, useMetacluster);
+			serializer(ar, useMetacluster);
 		}
 
 		Value encode() const { return ObjectWriter::toValue(*this, Unversioned()); }
@@ -157,51 +152,25 @@
 
 		state Transaction tr(cx);
 		if (self->clientId == 0) {
-<<<<<<< HEAD
-			// Configure the tenant subspace prefix that is applied to all tenants
-			// This feature isn't supported in a metacluster, so we skip it if doing a metacluster test.
-			if (self->useMetacluster) {
-				self->tenantSubspace = ""_sr;
-			} else {
-				self->tenantSubspace = makeString(deterministicRandom()->randomInt(0, 10));
-				loop {
-					generateRandomData(mutateString(self->tenantSubspace), self->tenantSubspace.size());
-					if (!self->tenantSubspace.startsWith(systemKeys.begin)) {
-						break;
-					}
-				}
-			}
-
 			// Communicates test parameters to all other clients by storing it in a key
 			loop {
 				try {
 					tr.setOption(FDBTransactionOptions::RAW_ACCESS);
-					tr.set(self->testParametersKey,
-					       TestParameters(self->tenantSubspace, self->useMetacluster).encode());
-					tr.set(tenantDataPrefixKey, self->tenantSubspace);
-=======
-			loop {
-				try {
-					tr.setOption(FDBTransactionOptions::RAW_ACCESS);
-					tr.set(self->keyName, self->noTenantValue);
->>>>>>> 537ceff8
+					tr.set(self->testParametersKey, TestParameters(self->useMetacluster).encode());
 					wait(tr.commit());
 					break;
 				} catch (Error& e) {
 					wait(tr.onError(e));
 				}
 			}
-<<<<<<< HEAD
-
 		} else {
-			// Read the tenant subspace chosen and saved by client 0
+			// Read the parameters chosen and saved by client 0
 			loop {
 				try {
 					tr.setOption(FDBTransactionOptions::RAW_ACCESS);
 					Optional<Value> val = wait(tr.get(self->testParametersKey));
 					if (val.present()) {
 						TestParameters params = TestParameters::decode(val.get());
-						self->tenantSubspace = params.tenantSubspace;
 						self->useMetacluster = params.useMetacluster;
 						break;
 					}
@@ -212,8 +181,6 @@
 					wait(tr.onError(e));
 				}
 			}
-=======
->>>>>>> 537ceff8
 		}
 
 		if (self->useMetacluster) {
@@ -418,8 +385,6 @@
 
 					ASSERT(entry.present());
 					ASSERT(entry.get().id > self->maxId);
-<<<<<<< HEAD
-					ASSERT(entry.get().prefix.startsWith(self->tenantSubspace));
 					ASSERT(entry.get().tenantGroup == tenantItr->second.tenantGroup);
 					ASSERT(entry.get().tenantState == TenantState::READY);
 
@@ -429,12 +394,9 @@
 						    wait(TenantAPI::tryGetTenant(self->dataDb.getReference(), tenantItr->first));
 						ASSERT(dataEntry.present());
 						ASSERT(dataEntry.get().id == entry.get().id);
-						ASSERT(dataEntry.get().prefix.size() == 8);
 						ASSERT(dataEntry.get().tenantGroup == entry.get().tenantGroup);
 						ASSERT(dataEntry.get().tenantState == TenantState::READY);
 					}
-=======
->>>>>>> 537ceff8
 
 					// Update our local tenant state to include the newly created one
 					self->maxId = entry.get().id;
@@ -825,15 +787,7 @@
 		}
 
 		Key prefixKey = KeyRef(prefix);
-<<<<<<< HEAD
-		TenantMapEntry entry(id,
-		                     prefixKey.substr(0, prefixKey.size() - 8),
-		                     tenantGroup,
-		                     TenantMapEntry::stringToTenantState(tenantStateStr));
-=======
-		TenantMapEntry entry(id);
->>>>>>> 537ceff8
-
+		TenantMapEntry entry(id, tenantGroup, TenantMapEntry::stringToTenantState(tenantStateStr));
 		ASSERT(entry.prefix == prefixKey);
 		return entry;
 	}
