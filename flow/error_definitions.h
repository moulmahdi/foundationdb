/*
 * error_definitions.h
 *
 * This source file is part of the FoundationDB open source project
 *
 * Copyright 2013-2022 Apple Inc. and the FoundationDB project authors
 *
 * Licensed under the Apache License, Version 2.0 (the "License");
 * you may not use this file except in compliance with the License.
 * You may obtain a copy of the License at
 *
 *     http://www.apache.org/licenses/LICENSE-2.0
 *
 * Unless required by applicable law or agreed to in writing, software
 * distributed under the License is distributed on an "AS IS" BASIS,
 * WITHOUT WARRANTIES OR CONDITIONS OF ANY KIND, either express or implied.
 * See the License for the specific language governing permissions and
 * limitations under the License.
 */

#ifdef ERROR

// SOMEDAY: Split this into flow, fdbclient, fdbserver error headers?

// Error codes defined here are primarily for programmatic use, not debugging: a separate
// error should be defined if and only if there is a sensible situation in which code could
// catch and react specifically to that error.  So for example there is only one
// internal_error code even though there are a huge number of internal errors; extra
// information is logged in the trace file.

// 1xxx Normal failure (plausibly these should not even be "errors", but they are failures of
//   the way operations are currently defined)
// clang-format off
ERROR( success, 0, "Success" )
ERROR( end_of_stream, 1, "End of stream" )
ERROR( operation_failed, 1000, "Operation failed")
ERROR( wrong_shard_server, 1001, "Shard is not available from this server")
ERROR( operation_obsolete, 1002, "Operation result no longer necessary")
ERROR( cold_cache_server, 1003, "Cache server is not warm for this range")
ERROR( timed_out, 1004, "Operation timed out" )
ERROR( coordinated_state_conflict, 1005, "Conflict occurred while changing coordination information" )
ERROR( all_alternatives_failed, 1006, "All alternatives failed" )
ERROR( transaction_too_old, 1007, "Transaction is too old to perform reads or be committed" )
ERROR( no_more_servers, 1008, "Not enough physical servers available" )
ERROR( future_version, 1009, "Request for future version" )
ERROR( movekeys_conflict, 1010, "Conflicting attempts to change data distribution" )
ERROR( tlog_stopped, 1011, "TLog stopped" )
ERROR( server_request_queue_full, 1012, "Server request queue is full" )
ERROR( not_committed, 1020, "Transaction not committed due to conflict with another transaction" )
ERROR( commit_unknown_result, 1021, "Transaction may or may not have committed" )
ERROR( transaction_cancelled, 1025, "Operation aborted because the transaction was cancelled" )
ERROR( connection_failed, 1026, "Network connection failed" )
ERROR( coordinators_changed, 1027, "Coordination servers have changed" )
ERROR( new_coordinators_timed_out, 1028, "New coordination servers did not respond in a timely way" )
ERROR( watch_cancelled, 1029, "Watch cancelled because storage server watch limit exceeded" )
ERROR( request_maybe_delivered, 1030, "Request may or may not have been delivered" )
ERROR( transaction_timed_out, 1031, "Operation aborted because the transaction timed out" )
ERROR( too_many_watches, 1032, "Too many watches currently set" )
ERROR( locality_information_unavailable, 1033, "Locality information not available" )
ERROR( watches_disabled, 1034, "Watches cannot be set if read your writes is disabled" )
ERROR( default_error_or, 1035, "Default error for an ErrorOr object" )
ERROR( accessed_unreadable, 1036, "Read or wrote an unreadable key" )
ERROR( process_behind, 1037, "Storage process does not have recent mutations" )
ERROR( database_locked, 1038, "Database is locked" )
ERROR( cluster_version_changed, 1039, "The protocol version of the cluster has changed" )
ERROR( external_client_already_loaded, 1040, "External client has already been loaded" )
ERROR( lookup_failed, 1041, "DNS lookup failed" )
ERROR( proxy_memory_limit_exceeded, 1042, "CommitProxy commit memory limit exceeded" )
ERROR( shutdown_in_progress, 1043, "Operation no longer supported due to shutdown" )
ERROR( serialization_failed, 1044, "Failed to deserialize an object" )
ERROR( connection_unreferenced, 1048, "No peer references for connection" )
ERROR( connection_idle, 1049, "Connection closed after idle timeout" )
ERROR( disk_adapter_reset, 1050, "The disk queue adpater reset" )
ERROR( batch_transaction_throttled, 1051, "Batch GRV request rate limit exceeded")
ERROR( dd_cancelled, 1052, "Data distribution components cancelled")
ERROR( dd_not_found, 1053, "Data distributor not found")
ERROR( wrong_connection_file, 1054, "Connection file mismatch")
ERROR( version_already_compacted, 1055, "The requested changes have been compacted away")
ERROR( local_config_changed, 1056, "Local configuration file has changed. Restart and apply these changes" )
ERROR( failed_to_reach_quorum, 1057, "Failed to reach quorum from configuration database nodes. Retry sending these requests" )
ERROR( unsupported_format_version, 1058, "Format version not supported" )
ERROR( unknown_change_feed, 1059, "Change feed not found" )
ERROR( change_feed_not_registered, 1060, "Change feed not registered" )
ERROR( granule_assignment_conflict, 1061, "Conflicting attempts to assign blob granules" )
ERROR( change_feed_cancelled, 1062, "Change feed was cancelled" )
ERROR( blob_granule_file_load_error, 1063, "Error loading a blob file during granule materialization" )
ERROR( blob_granule_transaction_too_old, 1064, "Read version is older than blob granule history supports" )
ERROR( blob_manager_replaced, 1065, "This blob manager has been replaced." )
ERROR( change_feed_popped, 1066, "Tried to read a version older than what has been popped from the change feed" )
ERROR( remote_kvs_cancelled, 1067, "The remote key-value store is cancelled" )

ERROR( broken_promise, 1100, "Broken promise" )
ERROR( operation_cancelled, 1101, "Asynchronous operation cancelled" )
ERROR( future_released, 1102, "Future has been released" )
ERROR( connection_leaked, 1103, "Connection object leaked" )
ERROR( never_reply, 1104, "Never reply to the request" )

ERROR( recruitment_failed, 1200, "Recruitment of a server failed" )   // Be careful, catching this will delete the data of a storage server or tlog permanently
ERROR( move_to_removed_server, 1201, "Attempt to move keys to a storage server that was removed" )
ERROR( worker_removed, 1202, "Normal worker shut down" )   // Be careful, catching this will delete the data of a storage server or tlog permanently
ERROR( cluster_recovery_failed, 1203, "Cluster recovery failed")
ERROR( master_max_versions_in_flight, 1204, "Master hit maximum number of versions in flight" )
ERROR( tlog_failed, 1205, "Cluster recovery terminating because a TLog failed" )   // similar to tlog_stopped, but the tlog has actually died
ERROR( worker_recovery_failed, 1206, "Recovery of a worker process failed" )
ERROR( please_reboot, 1207, "Reboot of server process requested" )
ERROR( please_reboot_delete, 1208, "Reboot of server process requested, with deletion of state" )
ERROR( commit_proxy_failed, 1209, "Master terminating because a CommitProxy failed" )
ERROR( resolver_failed, 1210, "Cluster recovery terminating because a Resolver failed" )
ERROR( server_overloaded, 1211, "Server is under too much load and cannot respond" )
ERROR( backup_worker_failed, 1212, "Cluster recovery terminating because a backup worker failed")
ERROR( tag_throttled, 1213, "Transaction tag is being throttled" )
ERROR( grv_proxy_failed, 1214, "Cluster recovery terminating because a GRVProxy failed" )
ERROR( dd_tracker_cancelled, 1215, "The data distribution tracker has been cancelled" )
ERROR( failed_to_progress, 1216, "Process has failed to make sufficient progress" )
ERROR( invalid_cluster_id, 1217, "Attempted to join cluster with a different cluster ID" )
ERROR( restart_cluster_controller, 1218, "Restart cluster controller process" )
<<<<<<< HEAD
ERROR( incomptible_software_version, 1219, "Current software does not support database format" )
=======
ERROR( please_reboot_remote_kv_store, 1219, "Need to reboot the storage engine process as it died abnormally")
>>>>>>> d1755997

// 15xx Platform errors
ERROR( platform_error, 1500, "Platform error" )
ERROR( large_alloc_failed, 1501, "Large block allocation failed" )
ERROR( performance_counter_error, 1502, "QueryPerformanceCounter error" )

ERROR( io_error, 1510, "Disk i/o operation failed" )
ERROR( file_not_found, 1511, "File not found" )
ERROR( bind_failed, 1512, "Unable to bind to network" )
ERROR( file_not_readable, 1513, "File could not be read" )
ERROR( file_not_writable, 1514, "File could not be written" )
ERROR( no_cluster_file_found, 1515, "No cluster file found in current directory or default location" )
ERROR( file_too_large, 1516, "File too large to be read" )
ERROR( non_sequential_op, 1517, "Non sequential file operation not allowed" )
ERROR( http_bad_response, 1518, "HTTP response was badly formed" )
ERROR( http_not_accepted, 1519, "HTTP request not accepted" )
ERROR( checksum_failed, 1520, "A data checksum failed" )
ERROR( io_timeout, 1521, "A disk IO operation failed to complete in a timely manner" )
ERROR( file_corrupt, 1522, "A structurally corrupt data file was detected" )
ERROR( http_request_failed, 1523, "HTTP response code not received or indicated failure" )
ERROR( http_auth_failed, 1524, "HTTP request failed due to bad credentials" )
ERROR( http_bad_request_id, 1525, "HTTP response contained an unexpected X-Request-ID header" )

// 2xxx Attempt (presumably by a _client_) to do something illegal.  If an error is known to
// be internally caused, it should be 41xx
ERROR( client_invalid_operation, 2000, "Invalid API call" )
ERROR( commit_read_incomplete, 2002, "Commit with incomplete read" )
ERROR( test_specification_invalid, 2003, "Invalid test specification" )
ERROR( key_outside_legal_range, 2004, "Key outside legal range" )
ERROR( inverted_range, 2005, "Range begin key larger than end key" )
ERROR( invalid_option_value, 2006, "Option set with an invalid value" )
ERROR( invalid_option, 2007, "Option not valid in this context" )
ERROR( network_not_setup, 2008, "Action not possible before the network is configured" )
ERROR( network_already_setup, 2009, "Network can be configured only once" )
ERROR( read_version_already_set, 2010, "Transaction already has a read version set" )
ERROR( version_invalid, 2011, "Version not valid" )
ERROR( range_limits_invalid, 2012, "Range limits not valid" )
ERROR( invalid_database_name, 2013, "Database name must be 'DB'" )
ERROR( attribute_not_found, 2014, "Attribute not found" )
ERROR( future_not_set, 2015, "Future not ready" )
ERROR( future_not_error, 2016, "Future not an error" )
ERROR( used_during_commit, 2017, "Operation issued while a commit was outstanding" )
ERROR( invalid_mutation_type, 2018, "Unrecognized atomic mutation type" )
ERROR( attribute_too_large, 2019, "Attribute too large for type int" )
ERROR( transaction_invalid_version, 2020, "Transaction does not have a valid commit version" )
ERROR( no_commit_version, 2021, "Transaction is read-only and therefore does not have a commit version" )
ERROR( environment_variable_network_option_failed, 2022, "Environment variable network option could not be set" )
ERROR( transaction_read_only, 2023, "Attempted to commit a transaction specified as read-only" )
ERROR( invalid_cache_eviction_policy, 2024, "Invalid cache eviction policy, only random and lru are supported" )
ERROR( network_cannot_be_restarted, 2025, "Network can only be started once" )
ERROR( blocked_from_network_thread, 2026, "Detected a deadlock in a callback called from the network thread" )
ERROR( invalid_config_db_range_read, 2027, "Invalid configuration database range read" )
ERROR( invalid_config_db_key, 2028, "Invalid configuration database key provided" )
ERROR( invalid_config_path, 2029, "Invalid configuration path" )
ERROR( mapper_bad_index, 2030, "The index in K[] or V[] is not a valid number or out of range" )
ERROR( mapper_no_such_key, 2031, "A mapped key is not set in database" )
ERROR( mapper_bad_range_decriptor, 2032, "\"{...}\" must be the last element of the mapper tuple" )
ERROR( quick_get_key_values_has_more, 2033, "One of the mapped range queries is too large" )
ERROR( quick_get_value_miss, 2034, "Found a mapped key that is not served in the same SS" )
ERROR( quick_get_key_values_miss, 2035, "Found a mapped range that is not served in the same SS" )
ERROR( blob_granule_no_ryw, 2036, "Blob Granule Read Transactions must be specified as ryw-disabled" )
ERROR( blob_granule_not_materialized, 2037, "Blob Granule Read was not materialized" )
ERROR( get_mapped_key_values_has_more, 2038, "getMappedRange does not support continuation for now" )
ERROR( get_mapped_range_reads_your_writes, 2039, "getMappedRange tries to read data that were previously written in the transaction" )
ERROR( checkpoint_not_found, 2040, "Checkpoint not found" )
ERROR( key_not_tuple, 2041, "The key cannot be parsed as a tuple" );
ERROR( value_not_tuple, 2042, "The value cannot be parsed as a tuple" );
ERROR( mapper_not_tuple, 2043, "The mapper cannot be parsed as a tuple" );


ERROR( incompatible_protocol_version, 2100, "Incompatible protocol version" )
ERROR( transaction_too_large, 2101, "Transaction exceeds byte limit" )
ERROR( key_too_large, 2102, "Key length exceeds limit" )
ERROR( value_too_large, 2103, "Value length exceeds limit" )
ERROR( connection_string_invalid, 2104, "Connection string invalid" )
ERROR( address_in_use, 2105, "Local address in use" )
ERROR( invalid_local_address, 2106, "Invalid local address" )
ERROR( tls_error, 2107, "TLS error" )
ERROR( unsupported_operation, 2108, "Operation is not supported" )
ERROR( too_many_tags, 2109, "Too many tags set on transaction" )
ERROR( tag_too_long, 2110, "Tag set on transaction is too long" )
ERROR( too_many_tag_throttles, 2111, "Too many tag throttles have been created" )
ERROR( special_keys_cross_module_read, 2112, "Special key space range read crosses modules. Refer to the `special_key_space_relaxed' transaction option for more details." )
ERROR( special_keys_no_module_found, 2113, "Special key space range read does not intersect a module. Refer to the `special_key_space_relaxed' transaction option for more details." )
ERROR( special_keys_write_disabled, 2114, "Special Key space is not allowed to write by default. Refer to the `special_key_space_enable_writes` transaction option for more details." )
ERROR( special_keys_no_write_module_found, 2115, "Special key space key or keyrange in set or clear does not intersect a module" )
ERROR( special_keys_cross_module_clear, 2116, "Special key space clear crosses modules" )
ERROR( special_keys_api_failure, 2117, "Api call through special keys failed. For more information, call get on special key 0xff0xff/error_message to get a json string of the error message." )
ERROR( client_lib_invalid_metadata, 2118, "Invalid client library metadata." )
ERROR( client_lib_already_exists, 2119, "Client library with same identifier already exists on the cluster." )
ERROR( client_lib_not_found, 2120, "Client library for the given identifier not found." )
ERROR( client_lib_not_available, 2121, "Client library exists, but is not available for download." )
ERROR( client_lib_invalid_binary, 2122, "Invalid client library binary." )

ERROR( tenant_name_required, 2130, "Tenant name must be specified to access data in the cluster" )
ERROR( tenant_not_found, 2131, "Tenant does not exist" )
ERROR( tenant_already_exists, 2132, "A tenant with the given name already exists" )
ERROR( tenant_not_empty, 2133, "Cannot delete a non-empty tenant" )
ERROR( invalid_tenant_name, 2134, "Tenant name cannot begin with \\xff");
ERROR( tenant_prefix_allocator_conflict, 2135, "The database already has keys stored at the prefix allocated for the tenant");
ERROR( tenants_disabled, 2136, "Tenants have been disabled in the cluster");
ERROR( unknown_tenant, 2137, "Tenant is not available from this server")

// 2200 - errors from bindings and official APIs
ERROR( api_version_unset, 2200, "API version is not set" )
ERROR( api_version_already_set, 2201, "API version may be set only once" )
ERROR( api_version_invalid, 2202, "API version not valid" )
ERROR( api_version_not_supported, 2203, "API version not supported" )
ERROR( exact_mode_without_limits, 2210, "EXACT streaming mode requires limits, but none were given" )

ERROR( invalid_tuple_data_type, 2250, "Unrecognized data type in packed tuple")
ERROR( invalid_tuple_index, 2251, "Tuple does not have element at specified index")
ERROR( key_not_in_subspace, 2252, "Cannot unpack key that is not in subspace" )
ERROR( manual_prefixes_not_enabled, 2253, "Cannot specify a prefix unless manual prefixes are enabled" )
ERROR( prefix_in_partition, 2254, "Cannot specify a prefix in a partition" )
ERROR( cannot_open_root_directory, 2255, "Root directory cannot be opened" )
ERROR( directory_already_exists, 2256, "Directory already exists" )
ERROR( directory_does_not_exist, 2257, "Directory does not exist" )
ERROR( parent_directory_does_not_exist, 2258, "Directory's parent does not exist" )
ERROR( mismatched_layer, 2259, "Directory has already been created with a different layer string" )
ERROR( invalid_directory_layer_metadata, 2260, "Invalid directory layer metadata" )
ERROR( cannot_move_directory_between_partitions, 2261, "Directory cannot be moved between partitions" )
ERROR( cannot_use_partition_as_subspace, 2262, "Directory partition cannot be used as subspace" )
ERROR( incompatible_directory_version, 2263, "Directory layer was created with an incompatible version" )
ERROR( directory_prefix_not_empty, 2264, "Database has keys stored at the prefix chosen by the automatic prefix allocator" )
ERROR( directory_prefix_in_use, 2265, "Directory layer already has a conflicting prefix" )
ERROR( invalid_destination_directory, 2266, "Target directory is invalid" )
ERROR( cannot_modify_root_directory, 2267, "Root directory cannot be modified" )
ERROR( invalid_uuid_size, 2268, "UUID is not sixteen bytes");

// 2300 - backup and restore errors
ERROR( backup_error, 2300, "Backup error")
ERROR( restore_error, 2301, "Restore error")
ERROR( backup_duplicate, 2311, "Backup duplicate request")
ERROR( backup_unneeded, 2312, "Backup unneeded request")
ERROR( backup_bad_block_size, 2313, "Backup file block size too small")
ERROR( backup_invalid_url, 2314, "Backup Container URL invalid")
ERROR( backup_invalid_info, 2315, "Backup Container info invalid")
ERROR( backup_cannot_expire, 2316, "Cannot expire requested data from backup without violating minimum restorability")
ERROR( backup_auth_missing, 2317, "Cannot find authentication details (such as a password or secret key) for the specified Backup Container URL")
ERROR( backup_auth_unreadable, 2318, "Cannot read or parse one or more sources of authentication information for Backup Container URLs")
ERROR( backup_does_not_exist, 2319, "Backup does not exist")
ERROR( backup_not_filterable_with_key_ranges, 2320, "Backup before 6.3 cannot be filtered with key ranges")
ERROR( backup_not_overlapped_with_keys_filter, 2321, "Backup key ranges doesn't overlap with key ranges filter")
ERROR( restore_invalid_version, 2361, "Invalid restore version")
ERROR( restore_corrupted_data, 2362, "Corrupted backup data")
ERROR( restore_missing_data, 2363, "Missing backup data")
ERROR( restore_duplicate_tag, 2364, "Restore duplicate request")
ERROR( restore_unknown_tag, 2365, "Restore tag does not exist")
ERROR( restore_unknown_file_type, 2366, "Unknown backup/restore file type")
ERROR( restore_unsupported_file_version, 2367, "Unsupported backup file version")
ERROR( restore_bad_read, 2368, "Unexpected number of bytes read")
ERROR( restore_corrupted_data_padding, 2369, "Backup file has unexpected padding bytes")
ERROR( restore_destination_not_empty, 2370, "Attempted to restore into a non-empty destination database")
ERROR( restore_duplicate_uid, 2371, "Attempted to restore using a UID that had been used for an aborted restore")
ERROR( task_invalid_version, 2381, "Invalid task version")
ERROR( task_interrupted, 2382, "Task execution stopped due to timeout, abort, or completion by another worker")
ERROR( invalid_encryption_key_file, 2383, "The provided encryption key file has invalid contents" )

ERROR( key_not_found, 2400, "Expected key is missing")
ERROR( json_malformed, 2401, "JSON string was malformed")
ERROR( json_eof_expected, 2402, "JSON string did not terminate where expected")

// 2500 - disk snapshot based backup errors
ERROR( snap_disable_tlog_pop_failed,  2500, "Failed to disable tlog pops")
ERROR( snap_storage_failed,  2501, "Failed to snapshot storage nodes")
ERROR( snap_tlog_failed,  2502, "Failed to snapshot TLog nodes")
ERROR( snap_coord_failed,  2503, "Failed to snapshot coordinator nodes")
ERROR( snap_enable_tlog_pop_failed,  2504, "Failed to enable tlog pops")
ERROR( snap_path_not_whitelisted, 2505, "Snapshot create binary path not whitelisted")
ERROR( snap_not_fully_recovered_unsupported, 2506, "Unsupported when the cluster is not fully recovered")
ERROR( snap_log_anti_quorum_unsupported, 2507, "Unsupported when log anti quorum is configured")
ERROR( snap_with_recovery_unsupported, 2508, "Cluster recovery during snapshot operation not supported")
ERROR( snap_invalid_uid_string, 2509, "The given uid string is not a 32-length hex string")

// 3XXX - Encryption operations errors
ERROR( encrypt_ops_error, 3000, "Encryption operation error")
ERROR( encrypt_header_metadata_mismatch, 3001, "Encryption header metadata mismatch")
ERROR( encrypt_key_not_found, 3002, "Expected encryption key is missing")
ERROR( encrypt_key_ttl_expired, 3003, "Expected encryption key TTL has expired")
ERROR( encrypt_header_checksum_mismatch, 3004, "Encryption header checksum mismatch")
ERROR( encrypt_update_cipher, 3005, "Attempt to update encryption cipher key")
ERROR( encrypt_invalid_id, 3006, "Invalid encryption domainId or encryption cipher key id")

// 4xxx Internal errors (those that should be generated only by bugs) are decimal 4xxx
ERROR( unknown_error, 4000, "An unknown error occurred" )  // C++ exception not of type Error
ERROR( internal_error, 4100, "An internal error occurred" )
ERROR( not_implemented, 4200, "Not implemented yet" )
// clang-format on

#undef ERROR
#endif<|MERGE_RESOLUTION|>--- conflicted
+++ resolved
@@ -114,11 +114,8 @@
 ERROR( failed_to_progress, 1216, "Process has failed to make sufficient progress" )
 ERROR( invalid_cluster_id, 1217, "Attempted to join cluster with a different cluster ID" )
 ERROR( restart_cluster_controller, 1218, "Restart cluster controller process" )
-<<<<<<< HEAD
-ERROR( incomptible_software_version, 1219, "Current software does not support database format" )
-=======
 ERROR( please_reboot_remote_kv_store, 1219, "Need to reboot the storage engine process as it died abnormally")
->>>>>>> d1755997
+ERROR( incomptible_software_version, 1220, "Current software does not support database format" )
 
 // 15xx Platform errors
 ERROR( platform_error, 1500, "Platform error" )
